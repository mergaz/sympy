from functools import partial

from nose.plugins.attrib import attr

from nosedata import solve_generic, solve_9, dsolve_generic, solve_10, solve_10_trig, solve_10_hangs, limit_func, \
<<<<<<< HEAD
    limit_data, \
    diff_data, diff_func, integrate_data, integrate_func, solve_basecamp, solve_9_hangs
=======
    limit_data, diff_data, diff_func, integrate_data, integrate_func, solve_9_hangs
>>>>>>> 22931d60
from sympy import solve, simplify
from nosedata import dsolve_func


@attr(version='master', dataset='solve')
def test_solve_master_gen():
    for t in test_gen_master('solve', solve_generic, partial(check_master, solve)):
        yield t


@attr(version='moriarty', dataset='solve')
def test_solve_moriarty_gen():
    for t in test_gen_moriarty('solve', solve_generic, partial(check_moriarty, solve)):
        yield t


@attr(version='master', dataset='solve-9')
def test_solve_9_master_gen():
    for t in test_gen_master('solve-9', solve_9, partial(check_master, solve)):
        yield t


@attr(version='moriarty', dataset='solve-9')
def test_solve_9_moriarty_gen():
    for t in test_gen_moriarty('solve-9', solve_9, partial(check_moriarty, solve)):
        yield t


@attr(version='moriarty', dataset='solve-9-hangs')
def test_solve_9_moriarty_genh():
    for t in test_gen_moriarty('solve-9-hangs', solve_9_hangs, partial(check_moriarty, solve)):
        yield t


<<<<<<< HEAD
@attr(version='master', dataset='solve-9-hangs')
def test_solve_9_master_genh():
    for t in test_gen_master('solve-9-hangs', solve_9_hangs, partial(check_master, solve)):
        yield t


=======
>>>>>>> 22931d60
@attr(version='moriarty', dataset='solve-10-hangs')
def test_solve_10_moriarty_genh():
    for t in test_gen_moriarty('solve-10-hangs', solve_10_hangs, partial(check_moriarty, solve)):
        yield t


<<<<<<< HEAD
@attr(version='master', dataset='solve-10-hangs')
def test_solve_10_master_genh():
    for t in test_gen_master('solve-10-hangs', solve_10_hangs, partial(check_master, solve)):
        yield t

=======
>>>>>>> 22931d60
@attr(version='master', dataset='solve-10')
def test_solve_10_master_gen():
    for t in test_gen_master('solve-10', solve_10, partial(check_master, solve)):
        yield t


@attr(version='moriarty', dataset='solve-10')
def test_solve_10_moriarty_gen():
    for t in test_gen_moriarty('solve-10', solve_10 + solve_10_trig, partial(check_moriarty, solve)):
        yield t


@attr(version='master', dataset='dsolve')
def test_dsolve_master_gen():
    for t in test_gen_master('dsolve', dsolve_generic, partial(check_master, dsolve_func)):
        yield t


@attr(version='moriarty', dataset='dsolve')
def test_dsolve_moriarty_gen():
    for t in test_gen_moriarty('dsolve', dsolve_generic, partial(check_moriarty, dsolve_func)):
        yield t


@attr(version='master', dataset='limit')
def test_limit_master_gen():
    for t in test_gen_master('limit', limit_data, partial(check_master, limit_func)):
        yield t


@attr(version='moriarty', dataset='limit')
def test_limit_moriarty_gen():
    for t in test_gen_moriarty('limit', limit_data, partial(check_moriarty, limit_func)):
        yield t


@attr(version='master', dataset='diff')
def test_diff_master_gen():
    for t in test_gen_master('diff', diff_data, partial(check_master, diff_func)):
        yield t


@attr(version='moriarty', dataset='diff')
def test_diff_moriarty_gen():
    for t in test_gen_moriarty('diff', diff_data, partial(check_moriarty, diff_func)):
        yield t


@attr(version='master', dataset='integrate')
def test_integrate_master_gen():
    for t in test_gen_master('integrate', integrate_data, partial(check_master, integrate_func)):
        yield t


@attr(version='moriarty', dataset='integrate')
def test_integrate_moriarty_gen():
    for t in test_gen_moriarty('integrate', integrate_data, partial(check_moriarty, integrate_func)):
        yield t


def test_gen_master(name, test_data, check_func):
    header = 'equation,expected,master,status'
    for t in test_gen('nose-{}-master.log'.format(name), header, test_data, check_func):
        yield t


def test_gen_moriarty(name, test_data, check_func):
    header = 'equation,expected,moriarty,status,length'
    for t in test_gen('nose-{}-moriarty.log'.format(name), header, test_data, check_func):
        yield t


@attr(version='master', dataset='solve_basecamp')
def test_basecamp_solve_master_gen():
    for t in test_gen_master('solve_basecamp', solve_basecamp, partial(check_master, solve)):
        yield t


@attr(version='moriarty', dataset='solve_basecamp')
def test_basecamp_solve_moriarty_gen():
    for t in test_gen_moriarty('solve_basecamp', solve_basecamp, partial(check_moriarty, solve)):
        yield t



def test_gen(log_name, log_header, test_data, check_func):
    with open(log_name, 'w') as f:
        f.write(log_header + '\n')

    for input, expected_answer in test_data:
        yield check_func, input, expected_answer, log_name


def check_master(func, input, expected_answer, log_name):
    answer = None
    status = 'Failed'
    try:
        answer = func(input)
        assert_matches(expected_answer, answer)
        status = 'Passed'
    except Exception as e:
        if answer is None:
            answer = "{}: {}".format(e.__class__.__name__, e.message)
        raise
    finally:
        with open(log_name, 'a') as f:
            f.write('"{}","{}","{}",{}\n'.format(input, expected_answer, answer, status))


def check_moriarty(func, input, expected_answer, log_name):
    from sympy.utilities.solution import last_solution, reset_solution

    reset_solution()
    answer = None
    status = 'Failed'
    try:
        answer = func(input)
        assert_matches(expected_answer, answer)
        status = 'Passed'
    except Exception as e:
        if answer is None:
            answer = "{}: {}".format(e.__class__.__name__, e.message)
        raise
    finally:
        number_of_steps = len([s for s in last_solution() if s.startswith('_')])
        with open(log_name, 'a') as f:
            f.write('"{}","{}","{}",{},{}\n'.format(input, answer_to_str(expected_answer), answer_to_str(answer),
                                                    status, number_of_steps))


def assert_matches(expected, actual):
    if hasattr(expected, 'is_number') and expected.is_number:
        assert simplify(expected - actual) == 0
        return
    if hasattr(expected, 'dummy_eq'):
        assert expected.dummy_eq(actual)
        return
    try:
        assert expected == actual
    except AssertionError:
        if isinstance(expected, list):
            assert len(expected) == len(actual)
            for e, a in zip(expected, actual):
                assert_matches(e, a)
        elif isinstance(expected, dict):
            assert expected.keys() == actual.keys()
            for k in expected.keys():
                assert_matches(expected[k], actual[k])
        else:
            raise


def answer_to_str(answer):
    """
    This hack is not needed for sympy master
    """
    if isinstance(answer, list):
        return '[' + ', '.join(answer_to_str(a) for a in answer) + ']'
    elif isinstance(answer, dict):
        return '{' + ', '.join(str(k) + ': ' + answer_to_str(v) for k, v in answer.items()) + '}'
    else:
        return str(answer)<|MERGE_RESOLUTION|>--- conflicted
+++ resolved
@@ -3,12 +3,8 @@
 from nose.plugins.attrib import attr
 
 from nosedata import solve_generic, solve_9, dsolve_generic, solve_10, solve_10_trig, solve_10_hangs, limit_func, \
-<<<<<<< HEAD
     limit_data, \
     diff_data, diff_func, integrate_data, integrate_func, solve_basecamp, solve_9_hangs
-=======
-    limit_data, diff_data, diff_func, integrate_data, integrate_func, solve_9_hangs
->>>>>>> 22931d60
 from sympy import solve, simplify
 from nosedata import dsolve_func
 
@@ -43,29 +39,35 @@
         yield t
 
 
-<<<<<<< HEAD
+@attr(version='moriarty', dataset='solve-10-hangs')
+def test_solve_10_moriarty_genh():
+    for t in test_gen_moriarty('solve-10-hangs', solve_10_hangs, partial(check_moriarty, solve)):
+        yield t
+
+
+@attr(version='moriarty', dataset='solve-9-hangs')
+def test_solve_9_moriarty_genh():
+    for t in test_gen_moriarty('solve-9-hangs', solve_9_hangs, partial(check_moriarty, solve)):
+        yield t
+
+
 @attr(version='master', dataset='solve-9-hangs')
 def test_solve_9_master_genh():
     for t in test_gen_master('solve-9-hangs', solve_9_hangs, partial(check_master, solve)):
         yield t
 
 
-=======
->>>>>>> 22931d60
 @attr(version='moriarty', dataset='solve-10-hangs')
 def test_solve_10_moriarty_genh():
     for t in test_gen_moriarty('solve-10-hangs', solve_10_hangs, partial(check_moriarty, solve)):
         yield t
 
 
-<<<<<<< HEAD
 @attr(version='master', dataset='solve-10-hangs')
 def test_solve_10_master_genh():
     for t in test_gen_master('solve-10-hangs', solve_10_hangs, partial(check_master, solve)):
         yield t
 
-=======
->>>>>>> 22931d60
 @attr(version='master', dataset='solve-10')
 def test_solve_10_master_gen():
     for t in test_gen_master('solve-10', solve_10, partial(check_master, solve)):
