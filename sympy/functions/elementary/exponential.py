--- conflicted
+++ resolved
@@ -711,21 +711,7 @@
         return arg.is_finite and base.is_finite and base != 1 and base > 0
 
     def _eval_is_positive(self):
-<<<<<<< HEAD
-        arg = self.args[0]
-        if len(self.args) == 1:
-            base = S.Exp1
-        else:
-            base = self.args[1]
-        if arg.is_positive:
-            if arg.is_infinite:
-                return True
-            if arg.is_zero:
-                return False
-            return (arg - 1).is_positive
-=======
         return (self.args[0] - 1).is_positive
->>>>>>> e9c44ba1
 
     def _eval_is_zero(self):
         return (self.args[0] - 1).is_zero
