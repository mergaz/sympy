from __future__ import print_function, division

<<<<<<< HEAD
from sympy.core import C, sympify, Pow
=======
from sympy.core import sympify
>>>>>>> 0e9e62c2
from sympy.core.add import Add
from sympy.core.function import Lambda, Function, ArgumentIndexError
from sympy.core.cache import cacheit
from sympy.core.numbers import Integer
from sympy.core.power import Pow
from sympy.core.singleton import S
from sympy.core.symbol import Wild, Dummy
from sympy.core.mul import Mul

from sympy.functions.combinatorial.factorials import factorial
from sympy.functions.elementary.miscellaneous import sqrt
from sympy.ntheory import multiplicity, perfect_power
from sympy.core.compatibility import range

# NOTE IMPORTANT
# The series expansion code in this file is an important part of the gruntz
# algorithm for determining limits. _eval_nseries has to return a generalized
# power series with coefficients in C(log(x), log).
# In more detail, the result of _eval_nseries(self, x, n) must be
#   c_0*x**e_0 + ... (finitely many terms)
# where e_i are numbers (not necessarily integers) and c_i involve only
# numbers, the function log, and log(x). [This also means it must not contain
# log(x(1+p)), this *has* to be expanded to log(x)+log(1+p) if x.is_positive and
# p.is_positive.]


class ExpBase(Function):

    unbranched = True

    def inverse(self, argindex=1):
        """
        Returns the inverse function of ``exp(x)``.
        """
        return log

    def as_numer_denom(self):
        """
        Returns this with a positive exponent as a 2-tuple (a fraction).

        Examples
        ========

        >>> from sympy.functions import exp
        >>> from sympy.abc import x
        >>> exp(-x).as_numer_denom()
        (1, exp(x))
        >>> exp(x).as_numer_denom()
        (exp(x), 1)
        """
        # this should be the same as Pow.as_numer_denom wrt
        # exponent handling
        exp = self.exp
        neg_exp = exp.is_negative
        if not neg_exp and not (-exp).is_negative:
            neg_exp = _coeff_isneg(exp)
        if neg_exp:
            return S.One, self.func(-exp)
        return self, S.One

    @property
    def exp(self):
        """
        Returns the exponent of the function.
        """
        return self.args[0]

    def as_base_exp(self):
        """
        Returns the 2-tuple (base, exponent).
        """
        return self.func(1), Mul(*self.args)

    def _eval_conjugate(self):
        return self.func(self.args[0].conjugate())

    def _eval_is_finite(self):
        arg = self.args[0]
        if arg.is_infinite:
            if arg.is_negative:
                return True
            if arg.is_positive:
                return False
        if arg.is_finite:
            return True

    def _eval_is_rational(self):
        s = self.func(*self.args)
        if s.func == self.func:
            if s.exp is S.Zero:
                return True
            elif s.exp.is_rational and s.exp.is_nonzero:
                return False
        else:
            return s.is_rational

    def _eval_is_zero(self):
        return (self.args[0] is S.NegativeInfinity)

    def _eval_power(self, other):
        """exp(arg)**e -> exp(arg*e) if assumptions allow it.
        """
        b, e = self.as_base_exp()
        return Pow._eval_power(Pow(b, e, evaluate=False), other)

    def _eval_expand_power_exp(self, **hints):
        arg = self.args[0]
        if arg.is_Add and arg.is_commutative:
            expr = 1
            for x in arg.args:
                expr *= self.func(x)
            return expr
        return self.func(arg)


class exp_polar(ExpBase):
    r"""
    Represent a 'polar number' (see g-function Sphinx documentation).

    ``exp_polar`` represents the function
    `Exp: \mathbb{C} \rightarrow \mathcal{S}`, sending the complex number
    `z = a + bi` to the polar number `r = exp(a), \theta = b`. It is one of
    the main functions to construct polar numbers.

    >>> from sympy import exp_polar, pi, I, exp

    The main difference is that polar numbers don't "wrap around" at `2 \pi`:

    >>> exp(2*pi*I)
    1
    >>> exp_polar(2*pi*I)
    exp_polar(2*I*pi)

    apart from that they behave mostly like classical complex numbers:

    >>> exp_polar(2)*exp_polar(3)
    exp_polar(5)

    See also
    ========

    sympy.simplify.simplify.powsimp
    sympy.functions.elementary.complexes.polar_lift
    sympy.functions.elementary.complexes.periodic_argument
    sympy.functions.elementary.complexes.principal_branch
    """

    is_polar = True
    is_comparable = False  # cannot be evalf'd

    def _eval_Abs(self):
        from sympy import expand_mul
        return sqrt( expand_mul(self * self.conjugate()) )

    def _eval_evalf(self, prec):
        """ Careful! any evalf of polar numbers is flaky """
        from sympy import im, pi, re
        i = im(self.args[0])
        try:
            bad = (i <= -pi or i > pi)
        except TypeError:
            bad = True
        if bad:
            return self  # cannot evalf for this argument
        res = exp(self.args[0])._eval_evalf(prec)
        if i > 0 and im(res) < 0:
            # i ~ pi, but exp(I*i) evaluated to argument slightly bigger than pi
            return re(res)
        return res

    def _eval_power(self, other):
        return self.func(self.args[0]*other)

    def _eval_is_real(self):
        if self.args[0].is_real:
            return True

    def as_base_exp(self):
        # XXX exp_polar(0) is special!
        if self.args[0] == 0:
            return self, S(1)
        return ExpBase.as_base_exp(self)


class exp(ExpBase):
    """
    The exponential function, :math:`e^x`.

    See Also
    ========

    log
    """

    def fdiff(self, argindex=1):
        """
        Returns the first derivative of this function.
        """
        if argindex == 1:
            return self
        else:
            raise ArgumentIndexError(self, argindex)

    @classmethod
    def eval(cls, arg):
        if arg.is_Number:
            if arg is S.NaN:
                return S.NaN
            elif arg is S.Zero:
                return S.One
            elif arg is S.One:
                return S.Exp1
            elif arg is S.Infinity:
                return S.Infinity
            elif arg is S.NegativeInfinity:
                return S.Zero
        elif arg.func is log:
            return arg.args[0]
        elif arg.is_Mul:
            Ioo = S.ImaginaryUnit*S.Infinity
            if arg in [Ioo, -Ioo]:
                return S.NaN

            coeff = arg.coeff(S.Pi*S.ImaginaryUnit)
            if coeff:
                if (2*coeff).is_integer:
                    if coeff.is_even:
                        return S.One
                    elif coeff.is_odd:
                        return S.NegativeOne
                    elif (coeff + S.Half).is_even:
                        return -S.ImaginaryUnit
                    elif (coeff + S.Half).is_odd:
                        return S.ImaginaryUnit

            # Warning: code in risch.py will be very sensitive to changes
            # in this (see DifferentialExtension).

            # look for a single log factor

            coeff, terms = arg.as_coeff_Mul()

            # but it can't be multiplied by oo
            if coeff in [S.NegativeInfinity, S.Infinity]:
                return None

            coeffs, log_term = [coeff], None
            for term in Mul.make_args(terms):
                if term.func is log:
                    if log_term is None:
                        log_term = term.args[0]
                    else:
                        return None
                elif term.is_comparable:
                    coeffs.append(term)
                else:
                    return None

            return log_term**Mul(*coeffs) if log_term else None

        elif arg.is_Add:
            out = []
            add = []
            for a in arg.args:
                if a is S.One:
                    add.append(a)
                    continue
                newa = cls(a)
                if newa.func is cls:
                    add.append(a)
                else:
                    out.append(newa)
            if out:
                return Mul(*out)*cls(Add(*add), evaluate=False)

        elif arg.is_Matrix:
            return arg.exp()

    @property
    def base(self):
        """
        Returns the base of the exponential function.
        """
        return S.Exp1

    @staticmethod
    @cacheit
    def taylor_term(n, x, *previous_terms):
        """
        Calculates the next term in the Taylor series expansion.
        """
        if n < 0:
            return S.Zero
        if n == 0:
            return S.One
        x = sympify(x)
        if previous_terms:
            p = previous_terms[-1]
            if p is not None:
                return p * x / n
        return x**n/factorial(n)

    def as_real_imag(self, deep=True, **hints):
        """
        Returns this function as a 2-tuple representing a complex number.

        Examples
        ========

        >>> from sympy import I
        >>> from sympy.abc import x
        >>> from sympy.functions import exp
        >>> exp(x).as_real_imag()
        (exp(re(x))*cos(im(x)), exp(re(x))*sin(im(x)))
        >>> exp(1).as_real_imag()
        (E, 0)
        >>> exp(I).as_real_imag()
        (cos(1), sin(1))
        >>> exp(1+I).as_real_imag()
        (E*cos(1), E*sin(1))

        See Also
        ========

        sympy.functions.elementary.complexes.re
        sympy.functions.elementary.complexes.im
        """
        import sympy
        re, im = self.args[0].as_real_imag()
        if deep:
            re = re.expand(deep, **hints)
            im = im.expand(deep, **hints)
        cos, sin = sympy.cos(im), sympy.sin(im)
        return (exp(re)*cos, exp(re)*sin)

    def _eval_subs(self, old, new):
        # keep processing of power-like args centralized in Pow
        if old.is_Pow:  # handle (exp(3*log(x))).subs(x**2, z) -> z**(3/2)
            old = exp(old.exp*log(old.base))
        elif old is S.Exp1 and new.is_Function:
            old = exp
        if old.func is exp or old is S.Exp1:
            f = lambda a: Pow(*a.as_base_exp(), evaluate=False) if (
                a.is_Pow or a.func is exp) else a
            return Pow._eval_subs(f(self), f(old), new)

        if old is exp and not new.is_Function:
            return new**self.exp._subs(old, new)
        return Function._eval_subs(self, old, new)

    def _eval_is_real(self):
        if self.args[0].is_real:
            return True
        elif self.args[0].is_imaginary:
            arg2 = -S(2) * S.ImaginaryUnit * self.args[0] / S.Pi
            return arg2.is_even

    def _eval_is_algebraic(self):
        s = self.func(*self.args)
        if s.func == self.func:
            if self.exp.is_nonzero:
                if self.exp.is_algebraic:
                    return False
                elif (self.exp/S.Pi).is_rational:
                    return False
        else:
            return s.is_algebraic

    def _eval_is_positive(self):
        if self.args[0].is_real:
            return not self.args[0] is S.NegativeInfinity
        elif self.args[0].is_imaginary:
            arg2 = -S.ImaginaryUnit * self.args[0] / S.Pi
            return arg2.is_even

    def _eval_nseries(self, x, n, logx):
        # NOTE Please see the comment at the beginning of this file, labelled
        #      IMPORTANT.
        from sympy import limit, oo, Order, powsimp
        arg = self.args[0]
        arg_series = arg._eval_nseries(x, n=n, logx=logx)
        if arg_series.is_Order:
            return 1 + arg_series
        arg0 = limit(arg_series.removeO(), x, 0)
        if arg0 in [-oo, oo]:
            return self
        t = Dummy("t")
        exp_series = exp(t)._taylor(t, n)
        o = exp_series.getO()
        exp_series = exp_series.removeO()
        r = exp(arg0)*exp_series.subs(t, arg_series - arg0)
        r += Order(o.expr.subs(t, (arg_series - arg0)), x)
        r = r.expand()
        return powsimp(r, deep=True, combine='exp')

    def _taylor(self, x, n):
        from sympy import Order
        l = []
        g = None
        for i in range(n):
            g = self.taylor_term(i, self.args[0], g)
            g = g.nseries(x, n=n)
            l.append(g)
        return Add(*l) + Order(x**n, x)

    def _eval_as_leading_term(self, x):
        from sympy import Order
        arg = self.args[0]
        if arg.is_Add:
            return Mul(*[exp(f).as_leading_term(x) for f in arg.args])
        arg = self.args[0].as_leading_term(x)
        if Order(1, x).contains(arg):
            return S.One
        return exp(arg)

    def _eval_rewrite_as_sin(self, arg):
        from sympy import sin
        I = S.ImaginaryUnit
        return sin(I*arg + S.Pi/2) - I*sin(I*arg)

    def _eval_rewrite_as_cos(self, arg):
        from sympy import cos
        I = S.ImaginaryUnit
        return cos(I*arg) + I*cos(I*arg + S.Pi/2)

    def _eval_rewrite_as_tanh(self, arg):
        from sympy import tanh
        return (1 + tanh(arg/2))/(1 - tanh(arg/2))


class log(Function):
    """
    The natural logarithm function `\ln(x)` or `\log(x)`.
    Logarithms are taken with the natural base, `e`. To get
    a logarithm of a different base ``b``, use ``log(x, b)``,
    which is essentially short-hand for ``log(x)/log(b)``.


    See Also
    ========

    exp
    """

    def fdiff(self, argindex=1):
        """
        Returns the first derivative of the function.
        """
        if argindex == 1:
<<<<<<< HEAD
            if len(self.args) == 1:
                return 1/self.args[0]
                s = C.Dummy('x')
                return Lambda(s**(-1), s)
            else:
                return 1 / self.args[0] / log(self.args[1])
=======
            return 1/self.args[0]
            s = Dummy('x')
            return Lambda(s**(-1), s)
>>>>>>> 0e9e62c2
        else:
            raise ArgumentIndexError(self, argindex)

    def inverse(self, argindex=1):
        """
        Returns `e^x`, the inverse function of `\log(x)`.
        """
        if len(self.args) == 2:
            s = C.Dummy('x')
            return Lambda(s, Pow(self.args[1], s))
        else:
            return exp

    @classmethod
    def eval(cls, arg, base=None):
        # Now we can operate with log_b(x), not only ln(x), where b is positive rational number

        from sympy import unpolarify
        arg = sympify(arg)

        if base is not None:
            base = sympify(base)
            if base == 1:
                if arg == 1:
                    return S.NaN
                else:
                    return S.ComplexInfinity
            try:
                # handle extraction of powers of the base now
                # or else expand_log in Mul would have to handle this
                n = multiplicity(base, arg)
                if n:
                    den = base**n
                    if den.is_Integer:
                        return n + log(arg // den, base)
                    else:
                        return n + log(arg / den, base)
                else:
                    if log(base).is_Rational:
                        return log(arg) / log(base)
            except ValueError:
                pass
            if base is S.Exp1:
                return cls(arg)
            elif arg.is_positive and not base.is_number:
                return 1 / log(base, arg)
            elif not base.is_positive:
                return cls(arg)/cls(base)

        if arg.is_Number:
            if arg is S.Zero:
                return S.ComplexInfinity
            elif arg is S.One:
                return S.Zero
            elif arg is S.Infinity:
                return S.Infinity
            elif arg is S.NegativeInfinity:
                return S.Infinity
            elif arg is S.NaN:
                return S.NaN
<<<<<<< HEAD
            elif arg.is_negative:
                if base is None:
                    return S.Pi * S.ImaginaryUnit + log(-arg)
                else:
                    return S.Pi * S.ImaginaryUnit + log(-arg, base)
            elif arg.is_Rational:
                if arg.q != 1:
                    if base is None:
                        return log(arg.p) - log(arg.q)
                    else:
                        return log(arg.p, base) - log(arg.q, base)
        if arg is S.ComplexInfinity:
            return S.ComplexInfinity
        elif (base is None and arg is S.Exp1) or (base == arg):
            return S.One
        elif base is None and arg.func is exp and arg.args[0].is_real:
=======
            elif arg.is_Rational:
                if arg.q != 1:
                    return cls(arg.p) - cls(arg.q)

        if arg.func is exp and arg.args[0].is_real:
>>>>>>> 0e9e62c2
            return arg.args[0]
        elif not base is None and base.func == Pow and base.args[0].is_positive and base.args[1].is_real:
            return log(arg, base.args[0]) / base.args[1]
        elif arg.func is exp and arg.args[0].is_real:
            return arg.args[0] / log(base)
        elif base is None and arg.func is exp_polar:
            return unpolarify(arg.exp)
<<<<<<< HEAD
        #don't autoexpand Pow or Mul (see the issue 252):
        elif base is None and not arg.is_Add:
=======

        if arg.is_number:
            if arg.is_negative:
                return S.Pi * S.ImaginaryUnit + cls(-arg)
            elif arg is S.ComplexInfinity:
                return S.ComplexInfinity
            elif arg is S.Exp1:
                return S.One

        # don't autoexpand Pow or Mul (see the issue 3351):
        if not arg.is_Add:
>>>>>>> 0e9e62c2
            coeff = arg.as_coefficient(S.ImaginaryUnit)

            if coeff is not None:
                if coeff is S.Infinity:
                    return S.Infinity
                elif coeff is S.NegativeInfinity:
                    return S.Infinity
                elif coeff.is_Rational:
                    if coeff.is_nonnegative:
                        return S.Pi * S.ImaginaryUnit * S.Half + cls(coeff)
                    else:
                        return -S.Pi * S.ImaginaryUnit * S.Half + cls(-coeff)

    def as_base_exp(self):
        """
        Returns this function in the form (base, exponent).
        """
        return self, S.One

    @staticmethod
    @cacheit
    def taylor_term(n, x, *previous_terms):  # of log(1+x)
        """
        Returns the next term in the Taylor series expansion of `\log(1+x)`.
        """
        from sympy import powsimp
        if n < 0:
            return S.Zero
        x = sympify(x)
        if n == 0:
            return x
        if previous_terms:
            p = previous_terms[-1]
            if p is not None:
                return powsimp((-n) * p * x / (n + 1), deep=True, combine='exp')
        return (1 - 2*(n % 2)) * x**(n + 1)/(n + 1)

    def _eval_expand_log(self, deep=True, **hints):
        from sympy import unpolarify, expand_log
        from sympy.concrete import Sum, Product
        force = hints.get('force', False)
        if (len(self.args) == 2):
            return expand_log(self.func(*self.args), deep=deep, force=force)
        arg = self.args[0]
        if len(self.args) == 2:
            base = self.args[1]
        else:
            base = S.Exp1
        if arg.is_Integer:
            # remove perfect powers
            p = perfect_power(int(arg))
            if p is not False:
                return p[1]*self.func(p[0], base)
        elif arg.is_Mul:
            expr = []
            nonpos = []
            for x in arg.args:
                if force or x.is_positive or x.is_polar:
                    a = self.func(x, base)
                    if isinstance(a, log):
                        expr.append(self.func(x, base)._eval_expand_log(**hints))
                    else:
                        expr.append(a)
                elif x.is_negative:
                    a = self.func(-x, base)
                    expr.append(a)
                    nonpos.append(S.NegativeOne)
                else:
                    nonpos.append(x)
<<<<<<< HEAD
            return Add(*expr) + log(Mul(*nonpos), base)
        elif arg.is_Pow:
=======
            return Add(*expr) + log(Mul(*nonpos))
        elif arg.is_Pow or isinstance(arg, exp):
>>>>>>> 0e9e62c2
            if force or (arg.exp.is_real and arg.base.is_positive) or \
                    arg.base.is_polar:
                b = arg.base
                e = arg.exp
                a = self.func(b, base)
                if isinstance(a, log):
                    return unpolarify(e) * a._eval_expand_log(**hints)
                else:
                    return unpolarify(e) * a
        elif isinstance(arg, Product):
            if arg.function.is_positive:
                return Sum(log(arg.function, base), *arg.limits)

        return self.func(arg, base)

    def _eval_simplify(self, ratio, measure):
<<<<<<< HEAD
        from sympy.simplify.simplify import expand_log, logcombine, simplify
        if len(self.args) == 1:
            expr = self.func(simplify(self.args[0], ratio=ratio, measure=measure))
        else:
            expr = self.func(simplify(self.args[0], ratio=ratio, measure=measure), self.args[1])
=======
        from sympy.simplify.simplify import expand_log, simplify
        if (len(self.args) == 2):
            return simplify(self.func(*self.args), ratio=ratio, measure=measure)
        expr = self.func(simplify(self.args[0], ratio=ratio, measure=measure))
>>>>>>> 0e9e62c2
        expr = expand_log(expr, deep=True)
        return min([expr, self], key=measure)

    def as_real_imag(self, deep=True, **hints):
        """
        Returns this function as a complex coordinate.

        Examples
        ========

        >>> from sympy import I
        >>> from sympy.abc import x
        >>> from sympy.functions import log
        >>> log(x).as_real_imag()
        (log(Abs(x)), arg(x))
        >>> log(I).as_real_imag()
        (0, pi/2)
        >>> log(1 + I).as_real_imag()
        (log(sqrt(2)), pi/4)
        >>> log(I*x).as_real_imag()
        (log(Abs(x)), arg(I*x))

        """
<<<<<<< HEAD
        if len(self.args) != 1:
            if self.args[1] > 0:
                r = log(self.args[0]).as_real_imag(deep, **hints)
                return (r[0]/log(self.args[1]), r[1])
            raise NotImplementedError("This method for log(x, b) is not supported")
=======
        from sympy import Abs, arg
>>>>>>> 0e9e62c2
        if deep:
            abs = Abs(self.args[0].expand(deep, **hints))
            arg = arg(self.args[0].expand(deep, **hints))
        else:
            abs = Abs(self.args[0])
            arg = arg(self.args[0])
        if hints.get('log', False):  # Expand the log
            hints['complex'] = False
            return (log(abs).expand(deep, **hints), arg)
        else:
            return (log(abs), arg)

    def _eval_is_rational(self):
        s = self.func(*self.args)
        if s.func == self.func:
            if (self.args[0] - 1).is_zero:
                return True
            if s.args[0].is_rational and (self.args[0] - 1).is_nonzero:
                return False
        else:
            return s.is_rational

    def _eval_is_algebraic(self):
        s = self.func(*self.args)
        if s.func == self.func:
            if (self.args[0] - 1).is_zero:
                return True
            elif (self.args[0] - 1).is_nonzero:
                if self.args[0].is_algebraic:
                    return False
        else:
            return s.is_algebraic

    def _eval_is_real(self):
        return self.args[0].is_positive

    def _eval_is_finite(self):
        arg = self.args[0]
<<<<<<< HEAD
        if len(self.args) == 1:
            base = S.Exp1
        else:
            base = self.args[1]
        if arg.is_infinitesimal or base.is_infinitesimal:
            return False
        return arg.is_bounded and base.is_bounded and base != 1 and base > 0
=======
        if arg.is_zero:
            return False
        return arg.is_finite
>>>>>>> 0e9e62c2

    def _eval_is_positive(self):
        arg = self.args[0]
        if len(self.args) == 1:
            base = S.Exp1
        else:
            base = self.args[1]
        if arg.is_positive:
<<<<<<< HEAD
            if arg.is_unbounded:
                    return base > 1
            if arg.is_infinitesimal:
                return False
            if arg.is_Number:
                if base > 1:
                    return arg > 1
                elif base < 1:
                    return arg < 1
=======
            if arg.is_infinite:
                return True
            if arg.is_zero:
                return False
            return (arg - 1).is_positive
>>>>>>> 0e9e62c2

    def _eval_is_zero(self):
        return (self.args[0] - 1).is_zero

    def _eval_is_nonnegative(self):
        return (self.args[0] - 1).is_nonnegative

    def _eval_nseries(self, x, n, logx):
        # NOTE Please see the comment at the beginning of this file, labelled
        #      IMPORTANT.
<<<<<<< HEAD
        from sympy import cancel
        if len(self.args) != 1:
            raise NotImplementedError("This method for log(x, b) is not supported")
=======
        from sympy import cancel, Order
>>>>>>> 0e9e62c2
        if not logx:
            logx = log(x)
        if self.args[0] == x:
            return logx
        arg = self.args[0]
        k, l = Wild("k"), Wild("l")
        r = arg.match(k*x**l)
        if r is not None:
            k, l = r[k], r[l]
            if l != 0 and not l.has(x) and not k.has(x):
                r = log(k) + l*logx  # XXX true regardless of assumptions?
                return r

        # TODO new and probably slow
        s = self.args[0].nseries(x, n=n, logx=logx)
        while s.is_Order:
            n += 1
            s = self.args[0].nseries(x, n=n, logx=logx)
        a, b = s.leadterm(x)
        p = cancel(s/(a*x**b) - 1)
        g = None
        l = []
        for i in range(n + 2):
            g = log.taylor_term(i, p, g)
            g = g.nseries(x, n=n, logx=logx)
            l.append(g)
        return log(a) + b*logx + Add(*l) + Order(p**n, x)

    def _eval_as_leading_term(self, x):
        if len(self.args) != 1:
            raise NotImplementedError("This method for log(x, b) is not supported")
        arg = self.args[0].as_leading_term(x)
        if arg is S.One:
            return (self.args[0] - 1).as_leading_term(x)
        return self.func(arg)

<<<<<<< HEAD
    def _sage_(self):
        import sage.all as sage
        if len(self.args) != 1:
            raise NotImplementedError("This method for log(x, b) is not supported")
        return sage.log(self.args[0]._sage_())

=======
>>>>>>> 0e9e62c2

class LambertW(Function):
    """
    The Lambert W function `W(z)` is defined as the inverse
    function of `w \exp(w)` [1]_.

    In other words, the value of `W(z)` is such that `z = W(z) \exp(W(z))`
    for any complex number `z`.  The Lambert W function is a multivalued
    function with infinitely many branches `W_k(z)`, indexed by
    `k \in \mathbb{Z}`.  Each branch gives a different solution `w`
    of the equation `z = w \exp(w)`.

    The Lambert W function has two partially real branches: the
    principal branch (`k = 0`) is real for real `z > -1/e`, and the
    `k = -1` branch is real for `-1/e < z < 0`. All branches except
    `k = 0` have a logarithmic singularity at `z = 0`.

    Examples
    ========

    >>> from sympy import LambertW
    >>> LambertW(1.2)
    0.635564016364870
    >>> LambertW(1.2, -1).n()
    -1.34747534407696 - 4.41624341514535*I
    >>> LambertW(-1).is_real
    False

    References
    ==========

    .. [1] http://en.wikipedia.org/wiki/Lambert_W_function
    """

    @classmethod
    def eval(cls, x, k=None):
        if k is S.Zero:
            return cls(x)
        elif k is None:
            k = S.Zero

        if k is S.Zero:
            if x is S.Zero:
                return S.Zero
            if x is S.Exp1:
                return S.One
            if x == -1/S.Exp1:
                return S.NegativeOne
            if x == -log(2)/2:
                return -log(2)
            if x is S.Infinity:
                return S.Infinity

        if k.is_nonzero:
            if x is S.Zero:
                return S.NegativeInfinity
        if k is S.NegativeOne:
            if x == -S.Pi/2:
                return -S.ImaginaryUnit*S.Pi/2
            elif x == -1/S.Exp1:
                return S.NegativeOne
            elif x == -2*exp(-2):
                return -Integer(2)

    def fdiff(self, argindex=1):
        """
        Return the first derivative of this function.
        """
        x = self.args[0]

        if len(self.args) == 1:
            if argindex == 1:
                return LambertW(x)/(x*(1 + LambertW(x)))
        else:
            k = self.args[1]
            if argindex == 1:
                return LambertW(x, k)/(x*(1 + LambertW(x, k)))

        raise ArgumentIndexError(self, argindex)

    def _eval_is_real(self):
        x = self.args[0]
        if len(self.args) == 1:
            k = S.Zero
        else:
            k = self.args[1]
        if k.is_zero:
            if (x + 1/S.Exp1).is_positive:
                return True
            elif (x + 1/S.Exp1).is_nonpositive:
                return False
        elif (k + 1).is_zero:
            if x.is_negative and (x + 1/S.Exp1).is_positive:
                return True
            elif x.is_nonpositive or (x + 1/S.Exp1).is_nonnegative:
                return False
        elif k.is_nonzero and (k + 1).is_nonzero:
            if x.is_real:
                return False

    def _eval_is_algebraic(self):
        s = self.func(*self.args)
        if s.func == self.func:
            if self.args[0].is_nonzero and self.args[0].is_algebraic:
                return False
        else:
            return s.is_algebraic


from sympy.core.function import _coeff_isneg<|MERGE_RESOLUTION|>--- conflicted
+++ resolved
@@ -1,10 +1,6 @@
 from __future__ import print_function, division
 
-<<<<<<< HEAD
 from sympy.core import C, sympify, Pow
-=======
-from sympy.core import sympify
->>>>>>> 0e9e62c2
 from sympy.core.add import Add
 from sympy.core.function import Lambda, Function, ArgumentIndexError
 from sympy.core.cache import cacheit
@@ -454,18 +450,12 @@
         Returns the first derivative of the function.
         """
         if argindex == 1:
-<<<<<<< HEAD
             if len(self.args) == 1:
                 return 1/self.args[0]
                 s = C.Dummy('x')
                 return Lambda(s**(-1), s)
             else:
                 return 1 / self.args[0] / log(self.args[1])
-=======
-            return 1/self.args[0]
-            s = Dummy('x')
-            return Lambda(s**(-1), s)
->>>>>>> 0e9e62c2
         else:
             raise ArgumentIndexError(self, argindex)
 
@@ -526,12 +516,6 @@
                 return S.Infinity
             elif arg is S.NaN:
                 return S.NaN
-<<<<<<< HEAD
-            elif arg.is_negative:
-                if base is None:
-                    return S.Pi * S.ImaginaryUnit + log(-arg)
-                else:
-                    return S.Pi * S.ImaginaryUnit + log(-arg, base)
             elif arg.is_Rational:
                 if arg.q != 1:
                     if base is None:
@@ -543,13 +527,6 @@
         elif (base is None and arg is S.Exp1) or (base == arg):
             return S.One
         elif base is None and arg.func is exp and arg.args[0].is_real:
-=======
-            elif arg.is_Rational:
-                if arg.q != 1:
-                    return cls(arg.p) - cls(arg.q)
-
-        if arg.func is exp and arg.args[0].is_real:
->>>>>>> 0e9e62c2
             return arg.args[0]
         elif not base is None and base.func == Pow and base.args[0].is_positive and base.args[1].is_real:
             return log(arg, base.args[0]) / base.args[1]
@@ -557,10 +534,6 @@
             return arg.args[0] / log(base)
         elif base is None and arg.func is exp_polar:
             return unpolarify(arg.exp)
-<<<<<<< HEAD
-        #don't autoexpand Pow or Mul (see the issue 252):
-        elif base is None and not arg.is_Add:
-=======
 
         if arg.is_number:
             if arg.is_negative:
@@ -570,9 +543,8 @@
             elif arg is S.Exp1:
                 return S.One
 
-        # don't autoexpand Pow or Mul (see the issue 3351):
-        if not arg.is_Add:
->>>>>>> 0e9e62c2
+        #don't autoexpand Pow or Mul (see the issue 252):
+        elif base is None and not arg.is_Add:
             coeff = arg.as_coefficient(S.ImaginaryUnit)
 
             if coeff is not None:
@@ -642,13 +614,8 @@
                     nonpos.append(S.NegativeOne)
                 else:
                     nonpos.append(x)
-<<<<<<< HEAD
             return Add(*expr) + log(Mul(*nonpos), base)
-        elif arg.is_Pow:
-=======
-            return Add(*expr) + log(Mul(*nonpos))
         elif arg.is_Pow or isinstance(arg, exp):
->>>>>>> 0e9e62c2
             if force or (arg.exp.is_real and arg.base.is_positive) or \
                     arg.base.is_polar:
                 b = arg.base
@@ -665,18 +632,11 @@
         return self.func(arg, base)
 
     def _eval_simplify(self, ratio, measure):
-<<<<<<< HEAD
         from sympy.simplify.simplify import expand_log, logcombine, simplify
         if len(self.args) == 1:
             expr = self.func(simplify(self.args[0], ratio=ratio, measure=measure))
         else:
             expr = self.func(simplify(self.args[0], ratio=ratio, measure=measure), self.args[1])
-=======
-        from sympy.simplify.simplify import expand_log, simplify
-        if (len(self.args) == 2):
-            return simplify(self.func(*self.args), ratio=ratio, measure=measure)
-        expr = self.func(simplify(self.args[0], ratio=ratio, measure=measure))
->>>>>>> 0e9e62c2
         expr = expand_log(expr, deep=True)
         return min([expr, self], key=measure)
 
@@ -700,15 +660,12 @@
         (log(Abs(x)), arg(I*x))
 
         """
-<<<<<<< HEAD
         if len(self.args) != 1:
             if self.args[1] > 0:
                 r = log(self.args[0]).as_real_imag(deep, **hints)
                 return (r[0]/log(self.args[1]), r[1])
             raise NotImplementedError("This method for log(x, b) is not supported")
-=======
         from sympy import Abs, arg
->>>>>>> 0e9e62c2
         if deep:
             abs = Abs(self.args[0].expand(deep, **hints))
             arg = arg(self.args[0].expand(deep, **hints))
@@ -747,19 +704,13 @@
 
     def _eval_is_finite(self):
         arg = self.args[0]
-<<<<<<< HEAD
         if len(self.args) == 1:
             base = S.Exp1
         else:
             base = self.args[1]
-        if arg.is_infinitesimal or base.is_infinitesimal:
+        if arg.is_infinitesimal or base.is_infinitesimal or arg.is_zero:
             return False
-        return arg.is_bounded and base.is_bounded and base != 1 and base > 0
-=======
-        if arg.is_zero:
-            return False
-        return arg.is_finite
->>>>>>> 0e9e62c2
+        return arg.is_finite and base.is_finite and base != 1 and base > 0
 
     def _eval_is_positive(self):
         arg = self.args[0]
@@ -768,23 +719,11 @@
         else:
             base = self.args[1]
         if arg.is_positive:
-<<<<<<< HEAD
-            if arg.is_unbounded:
-                    return base > 1
-            if arg.is_infinitesimal:
-                return False
-            if arg.is_Number:
-                if base > 1:
-                    return arg > 1
-                elif base < 1:
-                    return arg < 1
-=======
             if arg.is_infinite:
                 return True
             if arg.is_zero:
                 return False
             return (arg - 1).is_positive
->>>>>>> 0e9e62c2
 
     def _eval_is_zero(self):
         return (self.args[0] - 1).is_zero
@@ -795,13 +734,7 @@
     def _eval_nseries(self, x, n, logx):
         # NOTE Please see the comment at the beginning of this file, labelled
         #      IMPORTANT.
-<<<<<<< HEAD
-        from sympy import cancel
-        if len(self.args) != 1:
-            raise NotImplementedError("This method for log(x, b) is not supported")
-=======
         from sympy import cancel, Order
->>>>>>> 0e9e62c2
         if not logx:
             logx = log(x)
         if self.args[0] == x:
@@ -838,15 +771,6 @@
             return (self.args[0] - 1).as_leading_term(x)
         return self.func(arg)
 
-<<<<<<< HEAD
-    def _sage_(self):
-        import sage.all as sage
-        if len(self.args) != 1:
-            raise NotImplementedError("This method for log(x, b) is not supported")
-        return sage.log(self.args[0]._sage_())
-
-=======
->>>>>>> 0e9e62c2
 
 class LambertW(Function):
     """
