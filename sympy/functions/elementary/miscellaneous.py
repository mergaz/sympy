--- conflicted
+++ resolved
@@ -113,7 +113,6 @@
 
     """
     # arg = sympify(arg) is handled by Pow
-<<<<<<< HEAD
     res = C.Pow(arg, S.Half)
     if isinstance(arg, Expr):
         r = arg.repr()
@@ -123,9 +122,6 @@
         r = (str(arg),)
     res.set_repr(("sqrt", r))
     return res
-=======
-    return Pow(arg, S.Half)
->>>>>>> 0e9e62c2
 
 
 
