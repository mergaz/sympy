--- conflicted
+++ resolved
@@ -10,10 +10,6 @@
 
 O = Order
 
-<<<<<<< HEAD
-__all__ = ['gruntz', 'limit', 'series', 'O', 'Order', 'Limit', "residue", "lim"]
-=======
 __all__ = ['Order', 'O', 'limit', 'Limit', 'gruntz', 'series', 'residue',
            'EmptySequence', 'SeqPer', 'SeqFormula', 'sequence',
-           'SeqAdd', 'SeqMul']
->>>>>>> e9c44ba1
+           'SeqAdd', 'SeqMul']