"""Tests for classes defining properties of ground domains, e.g. ZZ, QQ,
ZZ[x] ... """

from sympy import S, sqrt, sin, oo, nan, Poly, Integer, Rational
from sympy.abc import x, y, z

from sympy.polys.domains import (
    ZZ, QQ, RR, FF, PythonRationalType as Q, ZZ_sympy, QQ_sympy,
    RR_mpmath, PolynomialRing, FractionField, EX)

from sympy.polys.domains.modularinteger import ModularIntegerFactory

from sympy.polys.polyerrors import (
    UnificationFailed,
    GeneratorsNeeded,
    GeneratorsError,
    CoercionFailed,
    NotInvertible,
    DomainError)

from sympy.polys.polyclasses import DMP, DMF
from sympy.utilities.pytest import raises, XFAIL

ALG = QQ.algebraic_field(sqrt(2) + sqrt(3))


def test_Domain__unify():
    assert ZZ.unify(ZZ) == ZZ
    assert QQ.unify(QQ) == QQ

    assert ZZ.unify(QQ) == QQ
    assert QQ.unify(ZZ) == QQ

    assert EX.unify(EX) == EX

    assert ZZ.unify(EX) == EX
    assert QQ.unify(EX) == EX
    assert EX.unify(ZZ) == EX
    assert EX.unify(QQ) == EX

    assert ZZ.poly_ring('x').unify(EX) == EX
    assert ZZ.frac_field('x').unify(EX) == EX
    assert EX.unify(ZZ.poly_ring('x')) == EX
    assert EX.unify(ZZ.frac_field('x')) == EX

    assert ZZ.poly_ring('x', 'y').unify(EX) == EX
    assert ZZ.frac_field('x', 'y').unify(EX) == EX
    assert EX.unify(ZZ.poly_ring('x', 'y')) == EX
    assert EX.unify(ZZ.frac_field('x', 'y')) == EX

    assert QQ.poly_ring('x').unify(EX) == EX
    assert QQ.frac_field('x').unify(EX) == EX
    assert EX.unify(QQ.poly_ring('x')) == EX
    assert EX.unify(QQ.frac_field('x')) == EX

    assert QQ.poly_ring('x', 'y').unify(EX) == EX
    assert QQ.frac_field('x', 'y').unify(EX) == EX
    assert EX.unify(QQ.poly_ring('x', 'y')) == EX
    assert EX.unify(QQ.frac_field('x', 'y')) == EX

    assert ZZ.poly_ring('x').unify(ZZ) == ZZ.poly_ring('x')
    assert ZZ.poly_ring('x').unify(QQ) == QQ.poly_ring('x')
    assert QQ.poly_ring('x').unify(ZZ) == QQ.poly_ring('x')
    assert QQ.poly_ring('x').unify(QQ) == QQ.poly_ring('x')

    assert ZZ.unify(ZZ.poly_ring('x')) == ZZ.poly_ring('x')
    assert QQ.unify(ZZ.poly_ring('x')) == QQ.poly_ring('x')
    assert ZZ.unify(QQ.poly_ring('x')) == QQ.poly_ring('x')
    assert QQ.unify(QQ.poly_ring('x')) == QQ.poly_ring('x')

    assert ZZ.poly_ring('x', 'y').unify(ZZ) == ZZ.poly_ring('x', 'y')
    assert ZZ.poly_ring('x', 'y').unify(QQ) == QQ.poly_ring('x', 'y')
    assert QQ.poly_ring('x', 'y').unify(ZZ) == QQ.poly_ring('x', 'y')
    assert QQ.poly_ring('x', 'y').unify(QQ) == QQ.poly_ring('x', 'y')

    assert ZZ.unify(ZZ.poly_ring('x', 'y')) == ZZ.poly_ring('x', 'y')
    assert QQ.unify(ZZ.poly_ring('x', 'y')) == QQ.poly_ring('x', 'y')
    assert ZZ.unify(QQ.poly_ring('x', 'y')) == QQ.poly_ring('x', 'y')
    assert QQ.unify(QQ.poly_ring('x', 'y')) == QQ.poly_ring('x', 'y')

    assert ZZ.frac_field('x').unify(ZZ) == ZZ.frac_field('x')
    assert ZZ.frac_field('x').unify(QQ) == EX  # QQ.frac_field('x')
    assert QQ.frac_field('x').unify(ZZ) == EX  # QQ.frac_field('x')
    assert QQ.frac_field('x').unify(QQ) == QQ.frac_field('x')

    assert ZZ.unify(ZZ.frac_field('x')) == ZZ.frac_field('x')
    assert QQ.unify(ZZ.frac_field('x')) == EX  # QQ.frac_field('x')
    assert ZZ.unify(QQ.frac_field('x')) == EX  # QQ.frac_field('x')
    assert QQ.unify(QQ.frac_field('x')) == QQ.frac_field('x')

    assert ZZ.frac_field('x', 'y').unify(ZZ) == ZZ.frac_field('x', 'y')
    assert ZZ.frac_field('x', 'y').unify(QQ) == EX  # QQ.frac_field('x','y')
    assert QQ.frac_field('x', 'y').unify(ZZ) == EX  # QQ.frac_field('x','y')
    assert QQ.frac_field('x', 'y').unify(QQ) == QQ.frac_field('x', 'y')

    assert ZZ.unify(ZZ.frac_field('x', 'y')) == ZZ.frac_field('x', 'y')
    assert QQ.unify(ZZ.frac_field('x', 'y')) == EX  # QQ.frac_field('x','y')
    assert ZZ.unify(QQ.frac_field('x', 'y')) == EX  # QQ.frac_field('x','y')
    assert QQ.unify(QQ.frac_field('x', 'y')) == QQ.frac_field('x', 'y')

    assert ZZ.poly_ring('x').unify(ZZ.poly_ring('x')) == ZZ.poly_ring('x')
    assert ZZ.poly_ring('x').unify(QQ.poly_ring('x')) == QQ.poly_ring('x')
    assert QQ.poly_ring('x').unify(ZZ.poly_ring('x')) == QQ.poly_ring('x')
    assert QQ.poly_ring('x').unify(QQ.poly_ring('x')) == QQ.poly_ring('x')

    assert ZZ.poly_ring(
        'x', 'y').unify(ZZ.poly_ring('x')) == ZZ.poly_ring('x', 'y')
    assert ZZ.poly_ring(
        'x', 'y').unify(QQ.poly_ring('x')) == QQ.poly_ring('x', 'y')
    assert QQ.poly_ring(
        'x', 'y').unify(ZZ.poly_ring('x')) == QQ.poly_ring('x', 'y')
    assert QQ.poly_ring(
        'x', 'y').unify(QQ.poly_ring('x')) == QQ.poly_ring('x', 'y')

    assert ZZ.poly_ring(
        'x').unify(ZZ.poly_ring('x', 'y')) == ZZ.poly_ring('x', 'y')
    assert ZZ.poly_ring(
        'x').unify(QQ.poly_ring('x', 'y')) == QQ.poly_ring('x', 'y')
    assert QQ.poly_ring(
        'x').unify(ZZ.poly_ring('x', 'y')) == QQ.poly_ring('x', 'y')
    assert QQ.poly_ring(
        'x').unify(QQ.poly_ring('x', 'y')) == QQ.poly_ring('x', 'y')

    assert ZZ.poly_ring(
        'x', 'y').unify(ZZ.poly_ring('x', 'z')) == ZZ.poly_ring('x', 'y', 'z')
    assert ZZ.poly_ring(
        'x', 'y').unify(QQ.poly_ring('x', 'z')) == QQ.poly_ring('x', 'y', 'z')
    assert QQ.poly_ring(
        'x', 'y').unify(ZZ.poly_ring('x', 'z')) == QQ.poly_ring('x', 'y', 'z')
    assert QQ.poly_ring(
        'x', 'y').unify(QQ.poly_ring('x', 'z')) == QQ.poly_ring('x', 'y', 'z')

    assert ZZ.frac_field('x').unify(ZZ.frac_field('x')) == ZZ.frac_field('x')
    assert ZZ.frac_field('x').unify(QQ.frac_field('x')) == QQ.frac_field('x')
    assert QQ.frac_field('x').unify(ZZ.frac_field('x')) == QQ.frac_field('x')
    assert QQ.frac_field('x').unify(QQ.frac_field('x')) == QQ.frac_field('x')

    assert ZZ.frac_field(
        'x', 'y').unify(ZZ.frac_field('x')) == ZZ.frac_field('x', 'y')
    assert ZZ.frac_field(
        'x', 'y').unify(QQ.frac_field('x')) == QQ.frac_field('x', 'y')
    assert QQ.frac_field(
        'x', 'y').unify(ZZ.frac_field('x')) == QQ.frac_field('x', 'y')
    assert QQ.frac_field(
        'x', 'y').unify(QQ.frac_field('x')) == QQ.frac_field('x', 'y')

    assert ZZ.frac_field(
        'x').unify(ZZ.frac_field('x', 'y')) == ZZ.frac_field('x', 'y')
    assert ZZ.frac_field(
        'x').unify(QQ.frac_field('x', 'y')) == QQ.frac_field('x', 'y')
    assert QQ.frac_field(
        'x').unify(ZZ.frac_field('x', 'y')) == QQ.frac_field('x', 'y')
    assert QQ.frac_field(
        'x').unify(QQ.frac_field('x', 'y')) == QQ.frac_field('x', 'y')

    assert ZZ.frac_field('x', 'y').unify(
        ZZ.frac_field('x', 'z')) == ZZ.frac_field('x', 'y', 'z')
    assert ZZ.frac_field('x', 'y').unify(
        QQ.frac_field('x', 'z')) == QQ.frac_field('x', 'y', 'z')
    assert QQ.frac_field('x', 'y').unify(
        ZZ.frac_field('x', 'z')) == QQ.frac_field('x', 'y', 'z')
    assert QQ.frac_field('x', 'y').unify(
        QQ.frac_field('x', 'z')) == QQ.frac_field('x', 'y', 'z')

    assert ZZ.poly_ring('x').unify(ZZ.frac_field('x')) == ZZ.frac_field('x')
    assert ZZ.poly_ring(
        'x').unify(QQ.frac_field('x')) == EX  # QQ.frac_field('x')
    assert QQ.poly_ring(
        'x').unify(ZZ.frac_field('x')) == EX  # QQ.frac_field('x')
    assert QQ.poly_ring('x').unify(QQ.frac_field('x')) == QQ.frac_field('x')

    assert ZZ.poly_ring(
        'x', 'y').unify(ZZ.frac_field('x')) == ZZ.frac_field('x', 'y')
    assert ZZ.poly_ring(
        'x', 'y').unify(QQ.frac_field('x')) == EX  # QQ.frac_field('x','y')
    assert QQ.poly_ring(
        'x', 'y').unify(ZZ.frac_field('x')) == EX  # QQ.frac_field('x','y')
    assert QQ.poly_ring(
        'x', 'y').unify(QQ.frac_field('x')) == QQ.frac_field('x', 'y')

    assert ZZ.poly_ring(
        'x').unify(ZZ.frac_field('x', 'y')) == ZZ.frac_field('x', 'y')
    assert ZZ.poly_ring(
        'x').unify(QQ.frac_field('x', 'y')) == EX  # QQ.frac_field('x','y')
    assert QQ.poly_ring(
        'x').unify(ZZ.frac_field('x', 'y')) == EX  # QQ.frac_field('x','y')
    assert QQ.poly_ring(
        'x').unify(QQ.frac_field('x', 'y')) == QQ.frac_field('x', 'y')

    assert ZZ.poly_ring('x', 'y').unify(
        ZZ.frac_field('x', 'z')) == ZZ.frac_field('x', 'y', 'z')
    assert ZZ.poly_ring('x', 'y').unify(
        QQ.frac_field('x', 'z')) == EX  # QQ.frac_field('x','y','z')
    assert QQ.poly_ring('x', 'y').unify(
        ZZ.frac_field('x', 'z')) == EX  # QQ.frac_field('x','y','z')
    assert QQ.poly_ring('x', 'y').unify(
        QQ.frac_field('x', 'z')) == QQ.frac_field('x', 'y', 'z')

    assert ZZ.frac_field('x').unify(ZZ.poly_ring('x')) == ZZ.frac_field('x')
    assert ZZ.frac_field(
        'x').unify(QQ.poly_ring('x')) == EX  # QQ.frac_field('x')
    assert QQ.frac_field(
        'x').unify(ZZ.poly_ring('x')) == EX  # QQ.frac_field('x')
    assert QQ.frac_field('x').unify(QQ.poly_ring('x')) == QQ.frac_field('x')

    assert ZZ.frac_field(
        'x', 'y').unify(ZZ.poly_ring('x')) == ZZ.frac_field('x', 'y')
    assert ZZ.frac_field(
        'x', 'y').unify(QQ.poly_ring('x')) == EX  # QQ.frac_field('x','y')
    assert QQ.frac_field(
        'x', 'y').unify(ZZ.poly_ring('x')) == EX  # QQ.frac_field('x','y')
    assert QQ.frac_field(
        'x', 'y').unify(QQ.poly_ring('x')) == QQ.frac_field('x', 'y')

    assert ZZ.frac_field(
        'x').unify(ZZ.poly_ring('x', 'y')) == ZZ.frac_field('x', 'y')
    assert ZZ.frac_field(
        'x').unify(QQ.poly_ring('x', 'y')) == EX  # QQ.frac_field('x','y')
    assert QQ.frac_field(
        'x').unify(ZZ.poly_ring('x', 'y')) == EX  # QQ.frac_field('x','y')
    assert QQ.frac_field(
        'x').unify(QQ.poly_ring('x', 'y')) == QQ.frac_field('x', 'y')

    assert ZZ.frac_field('x', 'y').unify(
        ZZ.poly_ring('x', 'z')) == ZZ.frac_field('x', 'y', 'z')
    assert ZZ.frac_field('x', 'y').unify(
        QQ.poly_ring('x', 'z')) == EX  # QQ.frac_field('x','y','z')
    assert QQ.frac_field('x', 'y').unify(
        ZZ.poly_ring('x', 'z')) == EX  # QQ.frac_field('x','y','z')
    assert QQ.frac_field('x', 'y').unify(
        QQ.poly_ring('x', 'z')) == QQ.frac_field('x', 'y', 'z')

    alg = QQ.algebraic_field(sqrt(5))

    assert alg.unify(alg['x', 'y']) == alg['x', 'y']
    assert alg['x', 'y'].unify(alg) == alg['x', 'y']

    assert alg.unify(alg.frac_field('x', 'y')) == alg.frac_field('x', 'y')
    assert alg.frac_field('x', 'y').unify(alg) == alg.frac_field('x', 'y')

    ext = QQ.algebraic_field(sqrt(7))

    raises(NotImplementedError, lambda: alg.unify(ext))

    raises(UnificationFailed, lambda: ZZ.poly_ring('x', 'y').unify(ZZ,
           gens=('y', 'z')))
    raises(UnificationFailed, lambda: ZZ.unify(ZZ.poly_ring('x', 'y'),
           gens=('y', 'z')))


def test_Domain__contains__():
    assert (0 in EX) is True
    assert (0 in ZZ) is True
    assert (0 in QQ) is True
    assert (0 in RR) is True
    assert (0 in ALG) is True
    assert (0 in ZZ[x, y]) is True
    assert (0 in QQ[x, y]) is True
    assert (0 in RR[x, y]) is True

    assert (-7 in EX) is True
    assert (-7 in ZZ) is True
    assert (-7 in QQ) is True
    assert (-7 in RR) is True
    assert (-7 in ALG) is True
    assert (-7 in ZZ[x, y]) is True
    assert (-7 in QQ[x, y]) is True
    assert (-7 in RR[x, y]) is True

    assert (17 in EX) is True
    assert (17 in ZZ) is True
    assert (17 in QQ) is True
    assert (17 in RR) is True
    assert (17 in ALG) is True
    assert (17 in ZZ[x, y]) is True
    assert (17 in QQ[x, y]) is True
    assert (17 in RR[x, y]) is True

    assert (-S(1)/7 in EX) is True
    assert (-S(1)/7 in ZZ) is False
    assert (-S(1)/7 in QQ) is True
    assert (-S(1)/7 in RR) is True
    assert (-S(1)/7 in ALG) is True
    assert (-S(1)/7 in ZZ[x, y]) is False
    assert (-S(1)/7 in QQ[x, y]) is True
    assert (-S(1)/7 in RR[x, y]) is True

    assert (S(3)/5 in EX) is True
    assert (S(3)/5 in ZZ) is False
    assert (S(3)/5 in QQ) is True
    assert (S(3)/5 in RR) is True
    assert (S(3)/5 in ALG) is True
    assert (S(3)/5 in ZZ[x, y]) is False
    assert (S(3)/5 in QQ[x, y]) is True
    assert (S(3)/5 in RR[x, y]) is True

    assert (3.0 in EX) is True
    assert (3.0 in ZZ) is True
    assert (3.0 in QQ) is True
    assert (3.0 in RR) is True
    assert (3.0 in ALG) is True
    assert (3.0 in ZZ[x, y]) is True
    assert (3.0 in QQ[x, y]) is True
    assert (3.0 in RR[x, y]) is True

    assert (3.14 in EX) is True
    assert (3.14 in ZZ) is False
    assert (3.14 in QQ) is True
    assert (3.14 in RR) is True
    assert (3.14 in ALG) is True
    assert (3.14 in ZZ[x, y]) is False
    assert (3.14 in QQ[x, y]) is True
    assert (3.14 in RR[x, y]) is True

    assert (oo in EX) is True
    assert (oo in ZZ) is False
    assert (oo in QQ) is False
    assert (oo in RR) is False
    assert (oo in ALG) is False
    assert (oo in ZZ[x, y]) is False
    assert (oo in QQ[x, y]) is False
    assert (oo in RR[x, y]) is False

    assert (-oo in EX) is True
    assert (-oo in ZZ) is False
    assert (-oo in QQ) is False
    assert (-oo in RR) is False
    assert (-oo in ALG) is False
    assert (-oo in ZZ[x, y]) is False
    assert (-oo in QQ[x, y]) is False
    assert (-oo in RR[x, y]) is False

    assert (sqrt(7) in EX) is True
    assert (sqrt(7) in ZZ) is False
    assert (sqrt(7) in QQ) is False
    assert (sqrt(7) in RR) is True
    assert (sqrt(7) in ALG) is False
    assert (sqrt(7) in ZZ[x, y]) is False
    assert (sqrt(7) in QQ[x, y]) is False
    assert (sqrt(7) in RR[x, y]) is True

    assert (2*sqrt(3) + 1 in EX) is True
    assert (2*sqrt(3) + 1 in ZZ) is False
    assert (2*sqrt(3) + 1 in QQ) is False
    assert (2*sqrt(3) + 1 in RR) is True
    assert (2*sqrt(3) + 1 in ALG) is True
    assert (2*sqrt(3) + 1 in ZZ[x, y]) is False
    assert (2*sqrt(3) + 1 in QQ[x, y]) is False
    assert (2*sqrt(3) + 1 in RR[x, y]) is True

    assert (sin(1) in EX) is True
    assert (sin(1) in ZZ) is False
    assert (sin(1) in QQ) is False
    assert (sin(1) in RR) is True
    assert (sin(1) in ALG) is False
    assert (sin(1) in ZZ[x, y]) is False
    assert (sin(1) in QQ[x, y]) is False
    assert (sin(1) in RR[x, y]) is True

    assert (x**2 + 1 in EX) is True
    assert (x**2 + 1 in ZZ) is False
    assert (x**2 + 1 in QQ) is False
    assert (x**2 + 1 in RR) is False
    assert (x**2 + 1 in ALG) is False
    assert (x**2 + 1 in ZZ[x]) is True
    assert (x**2 + 1 in QQ[x]) is True
    assert (x**2 + 1 in RR[x]) is True
    assert (x**2 + 1 in ZZ[x, y]) is True
    assert (x**2 + 1 in QQ[x, y]) is True
    assert (x**2 + 1 in RR[x, y]) is True

    assert (x**2 + y**2 in EX) is True
    assert (x**2 + y**2 in ZZ) is False
    assert (x**2 + y**2 in QQ) is False
    assert (x**2 + y**2 in RR) is False
    assert (x**2 + y**2 in ALG) is False
    assert (x**2 + y**2 in ZZ[x]) is False
    assert (x**2 + y**2 in QQ[x]) is False
    assert (x**2 + y**2 in RR[x]) is False
    assert (x**2 + y**2 in ZZ[x, y]) is True
    assert (x**2 + y**2 in QQ[x, y]) is True
    assert (x**2 + y**2 in RR[x, y]) is True

    assert (S(3)/2*x/(y + 1) - z in QQ[x, y, z]) is False


def test_Domain_get_ring():
    assert ZZ.has_assoc_Ring is True
    assert QQ.has_assoc_Ring is True
    assert ZZ[x].has_assoc_Ring is True
    assert QQ[x].has_assoc_Ring is True
    assert ZZ[x, y].has_assoc_Ring is True
    assert QQ[x, y].has_assoc_Ring is True
    assert ZZ.frac_field(x).has_assoc_Ring is True
    assert QQ.frac_field(x).has_assoc_Ring is True
    assert ZZ.frac_field(x, y).has_assoc_Ring is True
    assert QQ.frac_field(x, y).has_assoc_Ring is True

    assert EX.has_assoc_Ring is False
    assert RR.has_assoc_Ring is False
    assert ALG.has_assoc_Ring is False

    assert ZZ.get_ring() == ZZ
    assert QQ.get_ring() == ZZ
    assert ZZ[x].get_ring() == ZZ[x]
    assert QQ[x].get_ring() == QQ[x]
    assert ZZ[x, y].get_ring() == ZZ[x, y]
    assert QQ[x, y].get_ring() == QQ[x, y]
    assert ZZ.frac_field(x).get_ring() == ZZ[x]
    assert QQ.frac_field(x).get_ring() == QQ[x]
    assert ZZ.frac_field(x, y).get_ring() == ZZ[x, y]
    assert QQ.frac_field(x, y).get_ring() == QQ[x, y]

    assert EX.get_ring() == EX

    raises(DomainError, lambda: RR.get_ring())
    raises(DomainError, lambda: ALG.get_ring())


def test_Domain_get_field():
    assert EX.has_assoc_Field is True
    assert ZZ.has_assoc_Field is True
    assert QQ.has_assoc_Field is True
    assert RR.has_assoc_Field is False
    assert ALG.has_assoc_Field is True
    assert ZZ[x].has_assoc_Field is True
    assert QQ[x].has_assoc_Field is True
    assert ZZ[x, y].has_assoc_Field is True
    assert QQ[x, y].has_assoc_Field is True

    assert EX.get_field() == EX
    assert ZZ.get_field() == QQ
    assert QQ.get_field() == QQ
    raises(DomainError, lambda: RR.get_field())
    assert ALG.get_field() == ALG
    assert ZZ[x].get_field() == ZZ.frac_field(x)
    assert QQ[x].get_field() == QQ.frac_field(x)
    assert ZZ[x, y].get_field() == ZZ.frac_field(x, y)
    assert QQ[x, y].get_field() == QQ.frac_field(x, y)


def test_Domain_get_exact():
    assert EX.get_exact() == EX
    assert ZZ.get_exact() == ZZ
    assert QQ.get_exact() == QQ
    assert RR.get_exact() == QQ
    assert ALG.get_exact() == ALG
    assert ZZ[x].get_exact() == ZZ[x]
    assert QQ[x].get_exact() == QQ[x]
    assert ZZ[x, y].get_exact() == ZZ[x, y]
    assert QQ[x, y].get_exact() == QQ[x, y]
    assert ZZ.frac_field(x).get_exact() == ZZ.frac_field(x)
    assert QQ.frac_field(x).get_exact() == QQ.frac_field(x)
    assert ZZ.frac_field(x, y).get_exact() == ZZ.frac_field(x, y)
    assert QQ.frac_field(x, y).get_exact() == QQ.frac_field(x, y)


def test_Domain_convert():
    assert QQ.convert(10e-52) != QQ(0)
    assert ZZ.convert(DMP([[ZZ(1)]], ZZ)) == ZZ(1)


def test_PolynomialRing__init():
    raises(GeneratorsNeeded, lambda: ZZ.poly_ring())


def test_PolynomialRing_from_FractionField():
    x = DMF(([1, 0, 1], [1, 1]), ZZ)
    y = DMF(([1, 0, 1], [1]), ZZ)

    assert ZZ['x'].from_FractionField(x, ZZ['x']) is None
    assert ZZ['x'].from_FractionField(y, ZZ['x']) == DMP([ZZ(1), ZZ(0),
                                      ZZ(1)], ZZ)


def test_FractionField__init():
    raises(GeneratorsNeeded, lambda: ZZ.frac_field())

<<<<<<< HEAD
@XFAIL
def test_CC_to_from_sympy():
    assert CC.from_sympy(Real(1.0)) == 1+0j
    assert CC.from_sympy(I) == 1j
    assert CC.from_sympy(2*I) == 2j
    assert CC.from_sympy(1 + 2*I) == 1+2j
    assert CC.to_sympy(1+0j) == S.One
    assert CC.to_sympy(1+2j) == S.One + S(2)*I
    assert CC.to_sympy(2j) == S(2)*I
=======
>>>>>>> ef14d3bd

def test_inject():
    assert ZZ.inject(x, y, z) == ZZ[x, y, z]
    assert ZZ[x].inject(y, z) == ZZ[x, y, z]
    assert ZZ.frac_field(x).inject(y, z) == ZZ.frac_field(x, y, z)
    raises(GeneratorsError, lambda: ZZ[x].inject(x))


def test_Domain_map():
    seq = ZZ.map([1, 2, 3, 4])

    assert all(ZZ.of_type(elt) for elt in seq)

    seq = ZZ.map([[1, 2, 3, 4]])

    assert all(ZZ.of_type(elt) for elt in seq[0]) and len(seq) == 1


def test_Domain___eq__():
<<<<<<< HEAD
    assert (ZZ[x,y] == ZZ[x,y]) is True
    assert (QQ[x,y] == QQ[x,y]) is True

    assert (ZZ[x,y] == QQ[x,y]) is False
    assert (QQ[x,y] == ZZ[x,y]) is False

    assert (ZZ.frac_field(x,y) == ZZ.frac_field(x,y)) is True
    assert (QQ.frac_field(x,y) == QQ.frac_field(x,y)) is True

    assert (ZZ.frac_field(x,y) == QQ.frac_field(x,y)) is False
    assert (QQ.frac_field(x,y) == ZZ.frac_field(x,y)) is False
=======
    assert (ZZ[x, y] == ZZ[x, y]) is True
    assert (QQ[x, y] == QQ[x, y]) is True

    assert (ZZ[x, y] == QQ[x, y]) is False
    assert (QQ[x, y] == ZZ[x, y]) is False

    assert (ZZ.frac_field(x, y) == ZZ.frac_field(x, y)) is True
    assert (QQ.frac_field(x, y) == QQ.frac_field(x, y)) is True

    assert (ZZ.frac_field(x, y) == QQ.frac_field(x, y)) is False
    assert (QQ.frac_field(x, y) == ZZ.frac_field(x, y)) is False

>>>>>>> ef14d3bd

def test_Domain__algebraic_field():
    alg = ZZ.algebraic_field(sqrt(2))
    assert alg.ext.minpoly == Poly(x**2 - 2)
    assert alg.dom == QQ

    alg = QQ.algebraic_field(sqrt(2))
    assert alg.ext.minpoly == Poly(x**2 - 2)
    assert alg.dom == QQ

    alg = alg.algebraic_field(sqrt(3))
    assert alg.ext.minpoly == Poly(x**4 - 10*x**2 + 1)
    assert alg.dom == QQ


def test_PolynomialRing__from_FractionField():
    f = DMF(([1, 0, 1], [1, 1]), ZZ)
    g = DMF(([1, 0, 1], [1]), ZZ)

    assert ZZ[x].from_FractionField(f, ZZ[x]) is None
    assert ZZ[x].from_FractionField(g, ZZ[x]) == DMP([ZZ(1), ZZ(0), ZZ(1)], ZZ)


def test_PythonRationalType__init__():
    assert Q(0).p == 0
    assert Q(0).q == 1
    assert Q(0, 1).p == 0
    assert Q(0, 1).q == 1
    assert Q(0, -1).p == 0
    assert Q(0, -1).q == 1

    assert Q(1).p == 1
    assert Q(1).q == 1
    assert Q(1, 1).p == 1
    assert Q(1, 1).q == 1
    assert Q(-1, -1).p == 1
    assert Q(-1, -1).q == 1

    assert Q(-1).p == -1
    assert Q(-1).q == 1
    assert Q(-1, 1).p == -1
    assert Q(-1, 1).q == 1
    assert Q( 1, -1).p == -1
    assert Q( 1, -1).q == 1

    assert Q(1, 2).p == 1
    assert Q(1, 2).q == 2
    assert Q(3, 4).p == 3
    assert Q(3, 4).q == 4

    assert Q(2, 2).p == 1
    assert Q(2, 2).q == 1
    assert Q(2, 4).p == 1
    assert Q(2, 4).q == 2


def test_PythonRationalType__hash__():
    assert hash(Q(0)) == hash(0)
    assert hash(Q(1)) == hash(1)
    assert hash(Q(117)) == hash(117)


def test_PythonRationalType__int__():
    assert int(Q(-1, 4)) == 0
    assert int(Q( 1, 4)) == 0
    assert int(Q(-5, 4)) == -1
    assert int(Q( 5, 4)) == 1


def test_PythonRationalType__float__():
    assert float(Q(-1, 2)) == -0.5
    assert float(Q( 1, 2)) == 0.5


def test_PythonRationalType__abs__():
    assert abs(Q(-1, 2)) == Q(1, 2)
    assert abs(Q( 1, 2)) == Q(1, 2)


def test_PythonRationalType__pos__():
    assert +Q(-1, 2) == Q(-1, 2)
    assert +Q( 1, 2) == Q( 1, 2)


def test_PythonRationalType__neg__():
    assert -Q(-1, 2) == Q( 1, 2)
    assert -Q( 1, 2) == Q(-1, 2)


def test_PythonRationalType__add__():
    assert Q(-1, 2) + Q( 1, 2) == Q(0)
    assert Q( 1, 2) + Q(-1, 2) == Q(0)

    assert Q(1, 2) + Q(1, 2) == Q(1)
    assert Q(1, 2) + Q(3, 2) == Q(2)
    assert Q(3, 2) + Q(1, 2) == Q(2)
    assert Q(3, 2) + Q(3, 2) == Q(3)

    assert 1 + Q(1, 2) == Q(3, 2)
    assert Q(1, 2) + 1 == Q(3, 2)


def test_PythonRationalType__sub__():
    assert Q(-1, 2) - Q( 1, 2) == Q(-1)
    assert Q( 1, 2) - Q(-1, 2) == Q( 1)

    assert Q(1, 2) - Q(1, 2) == Q( 0)
    assert Q(1, 2) - Q(3, 2) == Q(-1)
    assert Q(3, 2) - Q(1, 2) == Q( 1)
    assert Q(3, 2) - Q(3, 2) == Q( 0)

    assert 1 - Q(1, 2) == Q( 1, 2)
    assert Q(1, 2) - 1 == Q(-1, 2)


def test_PythonRationalType__mul__():
    assert Q(-1, 2) * Q( 1, 2) == Q(-1, 4)
    assert Q( 1, 2) * Q(-1, 2) == Q(-1, 4)

    assert Q(1, 2) * Q(1, 2) == Q(1, 4)
    assert Q(1, 2) * Q(3, 2) == Q(3, 4)
    assert Q(3, 2) * Q(1, 2) == Q(3, 4)
    assert Q(3, 2) * Q(3, 2) == Q(9, 4)

    assert 2 * Q(1, 2) == Q(1)
    assert Q(1, 2) * 2 == Q(1)


def test_PythonRationalType__div__():
    assert Q(-1, 2) / Q( 1, 2) == Q(-1)
    assert Q( 1, 2) / Q(-1, 2) == Q(-1)

    assert Q(1, 2) / Q(1, 2) == Q(1)
    assert Q(1, 2) / Q(3, 2) == Q(1, 3)
    assert Q(3, 2) / Q(1, 2) == Q(3)
    assert Q(3, 2) / Q(3, 2) == Q(1)

    assert 2 / Q(1, 2) == Q(4)
    assert Q(1, 2) / 2 == Q(1, 4)

    raises(ZeroDivisionError, lambda: Q(1, 2) / Q(0))
    raises(ZeroDivisionError, lambda: Q(1, 2) / 0)


def test_PythonRationalType__pow__():
    assert Q(1)**10 == Q(1)
    assert Q(2)**10 == Q(1024)

    assert Q(1)**(-10) == Q(1)
    assert Q(2)**(-10) == Q(1, 1024)


def test_PythonRationalType__eq__():
    assert (Q(1, 2) == Q(1, 2)) is True
    assert (Q(1, 2) != Q(1, 2)) is False

    assert (Q(1, 2) == Q(1, 3)) is False
    assert (Q(1, 2) != Q(1, 3)) is True


def test_PythonRationalType__lt_le_gt_ge__():
    assert (Q(1, 2) < Q(1, 4)) is False
    assert (Q(1, 2) <= Q(1, 4)) is False
    assert (Q(1, 2) > Q(1, 4)) is True
    assert (Q(1, 2) >= Q(1, 4)) is True

    assert (Q(1, 4) < Q(1, 2)) is True
    assert (Q(1, 4) <= Q(1, 2)) is True
    assert (Q(1, 4) > Q(1, 2)) is False
    assert (Q(1, 4) >= Q(1, 2)) is False


def test_sympy_of_type():
    assert ZZ_sympy().of_type(Integer(1))
    assert ZZ_sympy().of_type(Integer(0))
    assert ZZ_sympy().of_type(Integer(-1))
    assert ZZ_sympy().of_type(Integer(2))
    assert not ZZ_sympy().of_type(Rational(1, 2))
    assert QQ_sympy().of_type(Rational(1))
    assert QQ_sympy().of_type(Rational(-1))
    assert QQ_sympy().of_type(Rational(0))
    assert QQ_sympy().of_type(Rational(2))
    assert QQ_sympy().of_type(Rational(1, 2))
    assert QQ_sympy().of_type(Rational(3, 2))


def test_FF_of_type():
    assert FF(3).of_type(FF(3)(1)) is True
    assert FF(5).of_type(FF(5)(3)) is True
    assert FF(5).of_type(FF(7)(3)) is False


def test___eq__():
    assert not QQ['x'] == ZZ['x']
    assert not QQ.frac_field(x) == ZZ.frac_field(x)


def test_RealDomain_from_sympy():
    RR = RR_mpmath()

    assert RR.convert(S(0)) == RR.dtype(0)
    assert RR.convert(S(0.0)) == RR.dtype(0.0)
    assert RR.convert(S(1)) == RR.dtype(1)
    assert RR.convert(S(1.0)) == RR.dtype(1.0)
    assert RR.convert(sin(1)) == RR.dtype(sin(1).evalf())
    raises(CoercionFailed, lambda: RR.convert(x))
    raises(CoercionFailed, lambda: RR.convert(oo))
    raises(CoercionFailed, lambda: RR.convert(-oo))


def test_ModularInteger():
    GF = ModularIntegerFactory(3)

    a = GF(0)
    assert isinstance(a, GF) and a == 0
    a = GF(1)
    assert isinstance(a, GF) and a == 1
    a = GF(2)
    assert isinstance(a, GF) and a == 2
    a = GF(3)
    assert isinstance(a, GF) and a == 0
    a = GF(4)
    assert isinstance(a, GF) and a == 1

    a = GF(GF(0))
    assert isinstance(a, GF) and a == 0
    a = GF(GF(1))
    assert isinstance(a, GF) and a == 1
    a = GF(GF(2))
    assert isinstance(a, GF) and a == 2
    a = GF(GF(3))
    assert isinstance(a, GF) and a == 0
    a = GF(GF(4))
    assert isinstance(a, GF) and a == 1

    a = -GF(1)
    assert isinstance(a, GF) and a == 2
    a = -GF(2)
    assert isinstance(a, GF) and a == 1

    a = 2 + GF(2)
    assert isinstance(a, GF) and a == 1
    a = GF(2) + 2
    assert isinstance(a, GF) and a == 1
    a = GF(2) + GF(2)
    assert isinstance(a, GF) and a == 1
    a = GF(2) + GF(2)
    assert isinstance(a, GF) and a == 1

    a = 3 - GF(2)
    assert isinstance(a, GF) and a == 1
    a = GF(3) - 2
    assert isinstance(a, GF) and a == 1
    a = GF(3) - GF(2)
    assert isinstance(a, GF) and a == 1
    a = GF(3) - GF(2)
    assert isinstance(a, GF) and a == 1

    a = 2*GF(2)
    assert isinstance(a, GF) and a == 1
    a = GF(2)*2
    assert isinstance(a, GF) and a == 1
    a = GF(2)*GF(2)
    assert isinstance(a, GF) and a == 1
    a = GF(2)*GF(2)
    assert isinstance(a, GF) and a == 1

    a = 2/GF(2)
    assert isinstance(a, GF) and a == 1
    a = GF(2)/2
    assert isinstance(a, GF) and a == 1
    a = GF(2)/GF(2)
    assert isinstance(a, GF) and a == 1
    a = GF(2)/GF(2)
    assert isinstance(a, GF) and a == 1

    a = 1 % GF(2)
    assert isinstance(a, GF) and a == 1
    a = GF(1) % 2
    assert isinstance(a, GF) and a == 1
    a = GF(1) % GF(2)
    assert isinstance(a, GF) and a == 1
    a = GF(1) % GF(2)
    assert isinstance(a, GF) and a == 1

    a = GF(2)**0
    assert isinstance(a, GF) and a == 1
    a = GF(2)**1
    assert isinstance(a, GF) and a == 2
    a = GF(2)**2
    assert isinstance(a, GF) and a == 1

    assert bool(GF(3)) is False
    assert bool(GF(4)) is True

    GF = ModularIntegerFactory(5)

    a = GF(1)**(-1)
    assert isinstance(a, GF) and a == 1
    a = GF(2)**(-1)
    assert isinstance(a, GF) and a == 3
    a = GF(3)**(-1)
    assert isinstance(a, GF) and a == 2
    a = GF(4)**(-1)
    assert isinstance(a, GF) and a == 4

    assert (GF(1) < GF(2)) is True
    assert (GF(1) <= GF(2)) is True
    assert (GF(1) > GF(2)) is False
    assert (GF(1) >= GF(2)) is False

    assert (GF(3) < GF(2)) is False
    assert (GF(3) <= GF(2)) is False
    assert (GF(3) > GF(2)) is True
    assert (GF(3) >= GF(2)) is True

    assert (GF(1) < GF(7)) is True
    assert (GF(1) <= GF(7)) is True
    assert (GF(1) > GF(7)) is False
    assert (GF(1) >= GF(7)) is False

    assert (GF(3) < GF(7)) is False
    assert (GF(3) <= GF(7)) is False
    assert (GF(3) > GF(7)) is True
    assert (GF(3) >= GF(7)) is True

    assert (GF(1) < 2) is True
    assert (GF(1) <= 2) is True
    assert (GF(1) > 2) is False
    assert (GF(1) >= 2) is False

    assert (GF(3) < 2) is False
    assert (GF(3) <= 2) is False
    assert (GF(3) > 2) is True
    assert (GF(3) >= 2) is True

    assert (GF(1) < 7) is True
    assert (GF(1) <= 7) is True
    assert (GF(1) > 7) is False
    assert (GF(1) >= 7) is False

    assert (GF(3) < 7) is False
    assert (GF(3) <= 7) is False
    assert (GF(3) > 7) is True
    assert (GF(3) >= 7) is True

    raises(NotInvertible, lambda: GF(0)**(-1))
    raises(NotInvertible, lambda: GF(5)**(-1))

    raises(ValueError, lambda: ModularIntegerFactory(0))
    raises(ValueError, lambda: ModularIntegerFactory(2.1))
    raises(TypeError, lambda: ModularIntegerFactory(3, QQ))<|MERGE_RESOLUTION|>--- conflicted
+++ resolved
@@ -476,18 +476,6 @@
 def test_FractionField__init():
     raises(GeneratorsNeeded, lambda: ZZ.frac_field())
 
-<<<<<<< HEAD
-@XFAIL
-def test_CC_to_from_sympy():
-    assert CC.from_sympy(Real(1.0)) == 1+0j
-    assert CC.from_sympy(I) == 1j
-    assert CC.from_sympy(2*I) == 2j
-    assert CC.from_sympy(1 + 2*I) == 1+2j
-    assert CC.to_sympy(1+0j) == S.One
-    assert CC.to_sympy(1+2j) == S.One + S(2)*I
-    assert CC.to_sympy(2j) == S(2)*I
-=======
->>>>>>> ef14d3bd
 
 def test_inject():
     assert ZZ.inject(x, y, z) == ZZ[x, y, z]
@@ -507,19 +495,6 @@
 
 
 def test_Domain___eq__():
-<<<<<<< HEAD
-    assert (ZZ[x,y] == ZZ[x,y]) is True
-    assert (QQ[x,y] == QQ[x,y]) is True
-
-    assert (ZZ[x,y] == QQ[x,y]) is False
-    assert (QQ[x,y] == ZZ[x,y]) is False
-
-    assert (ZZ.frac_field(x,y) == ZZ.frac_field(x,y)) is True
-    assert (QQ.frac_field(x,y) == QQ.frac_field(x,y)) is True
-
-    assert (ZZ.frac_field(x,y) == QQ.frac_field(x,y)) is False
-    assert (QQ.frac_field(x,y) == ZZ.frac_field(x,y)) is False
-=======
     assert (ZZ[x, y] == ZZ[x, y]) is True
     assert (QQ[x, y] == QQ[x, y]) is True
 
@@ -532,7 +507,6 @@
     assert (ZZ.frac_field(x, y) == QQ.frac_field(x, y)) is False
     assert (QQ.frac_field(x, y) == ZZ.frac_field(x, y)) is False
 
->>>>>>> ef14d3bd
 
 def test_Domain__algebraic_field():
     alg = ZZ.algebraic_field(sqrt(2))
