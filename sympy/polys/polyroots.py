--- conflicted
+++ resolved
@@ -5,27 +5,18 @@
 import math
 
 from sympy.core.symbol import Dummy, Symbol, symbols
-<<<<<<< HEAD
-from sympy.core import S, I, Pow, Add, Mul
-from sympy.core.mul import expand_2arg
-=======
 from sympy.core import S, I, pi
 from sympy.core.compatibility import ordered
 from sympy.core.mul import expand_2arg, Mul
 from sympy.core.power import Pow
 from sympy.core.relational import Eq
->>>>>>> 0e9e62c2
 from sympy.core.sympify import sympify
 from sympy.core.numbers import Rational, igcd, comp
 from sympy.core.exprtools import factor_terms
 
 from sympy.ntheory import divisors, isprime, nextprime
-<<<<<<< HEAD
-from sympy.functions import exp, sqrt, re, im
-=======
 from sympy.functions import exp, sqrt, im, cos, acos, Piecewise
 from sympy.functions.elementary.miscellaneous import root
->>>>>>> 0e9e62c2
 
 from sympy.polys.polytools import Poly, cancel, factor, gcd_list, discriminant, compose
 from sympy.polys.specialpolys import cyclotomic_poly
@@ -37,12 +28,8 @@
 from sympy.simplify import simplify, powsimp
 from sympy.utilities import public
 
-<<<<<<< HEAD
-from sympy.core.compatibility import reduce, xrange
+from sympy.core.compatibility import reduce, range, xrange
 from sympy.utilities.solution import add_exp, add_eq, add_step, add_comment, start_subroutine, cancel_subroutine, commit_subroutine
-=======
-from sympy.core.compatibility import reduce, range
->>>>>>> 0e9e62c2
 
 
 def roots_linear(f):
@@ -119,8 +106,9 @@
         r0 = -R
         r1 = R
     else:
-<<<<<<< HEAD
-        d = b**2 - S(4)*a*c
+        d = b**2 - 4*a*c
+        A = 2*a
+        B = -b/A
         add_comment('The discriminant is')
         add_eq('D', d.simplify())
         d.clear_repr()
@@ -130,50 +118,28 @@
         add_eq(f.gen, Mul(Add(-b, Mul(-1, Pow(d, S(1)/2, evaluate=False), evaluate=False), evaluate=False), Pow(Mul(S(2), a, evaluate=False), -1, evaluate=False), evaluate=False))
         if dom.is_Numerical:
             D = sqrt(d)
-            r0 = (-b + D) / (S(2)*a)
-            r1 = (-b - D) / (S(2)*a)
+
+            r0 = (-b + D) / (2*a)
+            r1 = (-b - D) / (2*a)
         else:
             D = sqrt(_simplify(d))
             A = 2*a
-=======
-        d = b**2 - 4*a*c
-        A = 2*a
-        B = -b/A
-
-        if not dom.is_Numerical:
-            d = _simplify(d)
-            B = _simplify(B)
-
-        D = factor_terms(_sqrt(d)/A)
-        r0 = B - D
-        r1 = B + D
-        if a.is_negative:
-            r0, r1 = r1, r0
-        elif not dom.is_Numerical:
-            r0, r1 = [expand_2arg(i) for i in (r0, r1)]
->>>>>>> 0e9e62c2
-
-    return [r0, r1]
-
-<<<<<<< HEAD
-            r0 = E + F
-            r1 = E - F
-        
+
     add_comment("Therefore the roots of this quadratic equation are")
     add_eq(f.gen, r0)
     add_eq(f.gen, r1)
-    return sorted([expand_2arg(i) for i in (r0, r1)], key=default_sort_key)
-=======
+    return [r0, r1]
+
 
 def roots_cubic(f, trig=False):
     """Returns a list of roots of a cubic polynomial.
->>>>>>> 0e9e62c2
 
     References
     ==========
     [1] https://en.wikipedia.org/wiki/Cubic_function, General formula for roots,
     (accessed November 17, 2014).
     """
+    add_comment('This equation is cubic')
     if trig:
         a, b, c, d = f.all_coeffs()
         p = (3*a*c - b**2)/3/a**2
@@ -185,13 +151,6 @@
                 rv.append(2*sqrt(-p/3)*cos(acos(3*q/2/p*sqrt(-3/p))/3 - k*2*pi/3))
             return [i - b/3/a for i in rv]
 
-<<<<<<< HEAD
-def roots_cubic(f):
-    """Returns a list of roots of a cubic polynomial."""
-
-    add_comment('This equation is cubic')
-=======
->>>>>>> 0e9e62c2
     _, a, b, c = f.monic().all_coeffs()
 
     if f.nth(3) != 1:
@@ -232,27 +191,22 @@
             root = [-aon3]*3
             add_step(root)
             return [-aon3]*3
-<<<<<<< HEAD
+        if q.is_real and q.is_positive:
+            u1 = -root(q, 3)
         else:
-            if q.is_real:
-                if (q > 0) is True:
-                    u1 = -q**Rational(1, 3)
-                else:
-                    u1 = (-q)**Rational(1, 3)
-            else:
-                u1 = (-q)**Rational(1, 3)
-            add_comment("Rewrite this equation as")
-            add_eq(y**3, -q)
-            add_comment("Therefore")
-            add_eq(y, Pow(-q, Rational(1,3), evaluate=False))
-            add_comment("We have")
-            r1 = u1 - aon3
-            r2 = u1*(-S.Half + S.ImaginaryUnit*sqrt(3)/2) - aon3
-            r3 = u1*(-S.Half - S.ImaginaryUnit*sqrt(3)/2) - aon3
-            add_eq(f.gen, r1)
-            add_eq(f.gen, r2)
-            add_eq(f.gen, r3)
-            return [r1, r2, r3]
+            u1 = root(-q, 3)
+        add_comment("Rewrite this equation as")
+        add_eq(y**3, -q)
+        add_comment("Therefore")
+        add_eq(y, Pow(-q, Rational(1,3), evaluate=False))
+        add_comment("We have")
+        r1 = u1 - aon3
+        r2 = u1*(-S.Half + S.ImaginaryUnit*sqrt(3)/2) - aon3
+        r3 = u1*(-S.Half - S.ImaginaryUnit*sqrt(3)/2) - aon3
+        add_eq(f.gen, r1)
+        add_eq(f.gen, r2)
+        add_eq(f.gen, r3)
+        return [r1, r2, r3]
     elif q is S.Zero:
         add_comment("Rewrite the equation as")
         add_eq(Mul(y, (y**2 + p), evaluate=False), 0)
@@ -273,31 +227,7 @@
     add_comment("The first root is")
     add_eq(y, Add(-u, pon3/u, evaluate=False))
     add_eq(y, -u1 + pon3/u1)
-    coeff = S.ImaginaryUnit*sqrt(3)/2
-=======
-        if q.is_real:
-            if q.is_positive:
-                u1 = -root(q, 3)
-            elif q.is_negative:
-                u1 = root(-q, 3)
-    elif q is S.Zero:
-        y1, y2 = roots([1, 0, p], multiple=True)
-        return [tmp - aon3 for tmp in [y1, S.Zero, y2]]
-    elif q.is_real and q.is_negative:
-        u1 = -root(-q/2 + sqrt(q**2/4 + pon3**3), 3)
-
     coeff = I*sqrt(3)/2
-    if u1 is None:
-        u1 = S(1)
-        u2 = -S.Half + coeff
-        u3 = -S.Half - coeff
-        a, b, c, d = S(1), a, b, c
-        D0 = b**2 - 3*a*c
-        D1 = 2*b**3 - 9*a*b*c + 27*a**2*d
-        C = root((D1 + sqrt(D1**2 - 4*D0**3))/2, 3)
-        return [-(b + uk*C + D0/C/uk)/3/a for uk in [u1, u2, u3]]
-
->>>>>>> 0e9e62c2
     u2 = u1*(-S.Half + coeff)
     u3 = u1*(-S.Half - coeff)
     add_comment("Therefore the other roots are")
@@ -356,10 +286,6 @@
     >>> _roots_quartic_euler(p, q, r, S(0))[0]
     -sqrt(32*sqrt(5)/125 + 16/5) + 4*sqrt(5)/5
     """
-<<<<<<< HEAD
-
-=======
->>>>>>> 0e9e62c2
     # solve the resolvent equation
     add_comment("Use Descartes-Euler method")
 
@@ -568,113 +494,70 @@
 
             def _ans(y):
                 w = sqrt(e + 2*y)
+                add_eq("W", w)
                 arg1 = 3*e + 2*y
                 arg2 = 2*f/w
                 ans = []
+                add_comment("We have")
                 for s in [-1, 1]:
                     root = sqrt(-(arg1 + s*arg2))
                     for t in [-1, 1]:
+                        add_eq(y, (s*w - t*root)/2)
                         ans.append((s*w - t*root)/2 - aon4)
+
+                if a != 0:
+                    add_comment("Therefore the roots are")
+                    add_eq(f.gen, ans[0])
+                    add_eq(f.gen, ans[1])
+                    add_eq(f.gen, ans[2])
+                    add_eq(f.gen, ans[3])
                 return ans
 
             # p == 0 case
             y1 = -5*e/6 - q**TH
             if p.is_zero:
-<<<<<<< HEAD
-                y_ = -5*e/6 - q**TH
-                add_eq("Y", y_)
-            elif p.is_number and p.is_comparable:
-                # with p != 0 then u below is not 0
-                root = sqrt(q**2/4 + p**3/27)
-                r = -q/2 + root  # or -q/2 - root
-                add_eq("R", r)
-                u = r**TH  # primary root of solve(x**3-r, x)
-                add_eq("U", u)
-                y_ = -5*e/6 + u - p/u/3
-                add_eq("Y", y_)
-            else:
-                raise PolynomialError('cannot return general quartic solution')
-            w = sqrt(e + 2*y_)
-            add_eq("W", w)
-            arg1 = 3*e + 2*y_
-            arg2 = 2*f_/w
-            ans = []
-            add_comment("We have")
-            for s in [-1, 1]:
-                root = sqrt(-(arg1 + s*arg2))
-                for t in [-1, 1]:
-                    add_eq(y, (s*w - t*root)/2)
-                    ans.append((s*w - t*root)/2 - aon4)
-
-            if a != 0:
-                add_comment("Therefore the roots are")
-                add_eq(f.gen, ans[0])
-                add_eq(f.gen, ans[1])
-                add_eq(f.gen, ans[2])
-                add_eq(f.gen, ans[3])
-            return ans
-=======
+                add_eq("Y", y1)
                 return _ans(y1)
 
             # if p != 0 then u below is not 0
             root = sqrt(q**2/4 + p**3/27)
             r = -q/2 + root  # or -q/2 - root
+            add_eq("R", r)
             u = r**TH  # primary root of solve(x**3 - r, x)
+            add_eq("U", u)
             y2 = -5*e/6 + u - p/u/3
             if p.is_nonzero:
+                add_eq("Y", y2)
                 return _ans(y2)
 
             # sort it out once they know the values of the coefficients
             return [Piecewise((a1, Eq(p, 0)), (a2, True))
                 for a1, a2 in zip(_ans(y1), _ans(y2))]
 
->>>>>>> 0e9e62c2
-
 
 def roots_binomial(f):
-<<<<<<< HEAD
-    """Returns a list of roots of a binomial polynomial."""
-
-    add_comment("Solve the equation")
-    add_eq(f.as_expr(), 0)
-    n = f.degree()
-
-    a, b = f.nth(n), f.nth(0)
-
-    add_comment("Rewrite this equation as")
-    add_eq(f.gen**n, -b/a)
-
-
-    alpha = (-cancel(b/a))**Rational(1, n)
-=======
     """Returns a list of roots of a binomial polynomial. If the domain is ZZ
     then the roots will be sorted with negatives coming before positives.
     The ordering will be the same for any numerical coefficients as long as
     the assumptions tested are correct, otherwise the ordering will not be
     sorted (but will be canonical).
     """
+
+    add_comment("Solve the equation")
+    add_eq(f.as_expr(), 0)
     n = f.degree()
 
     a, b = f.nth(n), f.nth(0)
     base = -cancel(b/a)
+
+    add_comment("Rewrite this equation as")
+    add_eq(f.gen**n, base)
+
     alpha = root(base, n)
->>>>>>> 0e9e62c2
 
     if alpha.is_number:
         alpha = alpha.expand(complex=True)
 
-<<<<<<< HEAD
-    roots, I = [], S.ImaginaryUnit
-
-    add_comment("We have the following roots")
-    for k in xrange(n):
-        zeta = exp(2*k*S.Pi*I/n).expand(complex=True)
-        add_eq(f.gen, Mul(alpha, zeta, evaluate=False))
-        roots.append((alpha*zeta).expand(power_base=False))
-
-    roots = sorted(roots, key=default_sort_key)
-
-=======
     # define some parameters that will allow us to order the roots.
     # If the domain is ZZ this is guaranteed to return roots sorted
     # with reals before non-real roots and non-real sorted according
@@ -710,11 +593,14 @@
 
     # compute the roots
     roots, d = [], 2*I*pi/n
+    add_comment("We have the following roots")
     for k in ks:
         zeta = exp(k*d).expand(complex=True)
+        add_eq(f.gen, Mul(alpha, zeta, evaluate=False))
         roots.append((alpha*zeta).expand(power_base=False))
 
->>>>>>> 0e9e62c2
+    roots = sorted(roots, key=default_sort_key)
+
     return roots
 
 
@@ -1374,21 +1260,12 @@
                 add_eq(f.gen, r)
                 _update_dict(result, r, 1)
         elif f.degree() == 1:
-<<<<<<< HEAD
-            tmp = roots_linear(f)[0]
-            result[tmp] = 1
-        elif f.degree() == 2:
-            for r in roots_quadratic(f):
-                _update_dict(result, r, 1)
-=======
             result[roots_linear(f)[0]] = 1
->>>>>>> 0e9e62c2
         elif f.length() == 2:
             roots_fun = roots_quadratic if f.degree() == 2 else roots_binomial
             for r in roots_fun(f):
                 _update_dict(result, r, 1)
         else:
-<<<<<<< HEAD
             rr = find_rational_roots(f)
             if len(rr) > 0:
                 print_all_roots = True
@@ -1407,13 +1284,6 @@
                 f = g
             if not f.is_ground:
                 _, factors = Poly(f.as_expr()).factor_list()
-=======
-            _, factors = Poly(f.as_expr()).factor_list()
-            if len(factors) == 1 and f.degree() == 2:
-                for r in roots_quadratic(f):
-                    _update_dict(result, r, 1)
-            else:
->>>>>>> 0e9e62c2
                 if len(factors) == 1 and factors[0][1] == 1:
                     if f.get_domain().is_EX:
                         res = to_rational_coeffs(f)
@@ -1424,7 +1294,6 @@
                                 rescale_x, f = res[1], res[-1]
                             result = roots(f)
                             if not result:
-<<<<<<< HEAD
                                 td = _try_decompose(f)
                                 print_all_roots = td[1]
                                 for root in td[0]:
@@ -1452,17 +1321,6 @@
         add_comment("Solve the equation")
         add_eq(f.as_expr(), 0)
         add_comment("Since the polynomial is constant, there are no roots")
-=======
-                                for root in _try_decompose(f):
-                                    _update_dict(result, root, 1)
-                    else:
-                        for root in _try_decompose(f):
-                            _update_dict(result, root, 1)
-                else:
-                    for factor, k in factors:
-                        for r in _try_heuristics(Poly(factor, f.gen, field=True)):
-                            _update_dict(result, r, k)
->>>>>>> 0e9e62c2
 
     if coeff is not S.One:
         _result, result, = result, {}
