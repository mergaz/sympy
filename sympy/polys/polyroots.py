--- conflicted
+++ resolved
@@ -28,13 +28,8 @@
 
 def roots_linear(f):
     """Returns a list of roots of a linear polynomial."""
-<<<<<<< HEAD
-    add_comment("Set it equal to zero and find roots")
-    add_eq(f.as_expr(), 0)
-=======
     
     add_comment('This equation is linear')
->>>>>>> 237f9825
 
     r = -f.nth(0)/f.nth(1)
     add_eq(f.slice(1, 2).as_expr(), -f.nth(0))
@@ -45,12 +40,8 @@
             r = factor(r)
         else:
             r = simplify(r)
-<<<<<<< HEAD
-    add_eq('root', r)
-=======
     add_comment("The root of this equation is")
     add_eq(f.gen, r)
->>>>>>> 237f9825
     return [r]
 
 
@@ -58,19 +49,7 @@
     """Returns a list of roots of a quadratic polynomial."""
     a, b, c = f.all_coeffs()
     dom = f.get_domain()
-<<<<<<< HEAD
-    add_comment("Set it equal to zero and find roots")
-    add_eq(f.as_expr(), 0)
-    add_comment("Coefficients of the poly:")
-    add_exp(a)
-    add_exp(b)
-    add_exp(c)
-    a.clear_repr()
-    b.clear_repr()
-    c.clear_repr()
-=======
     add_comment('This equation is quadratic')
->>>>>>> 237f9825
 
     def _simplify(expr):
         if dom.is_Composite:
@@ -80,20 +59,6 @@
         return s
 
     if c is S.Zero:
-<<<<<<< HEAD
-        r0, r1 = S.Zero, -b/a
-        add_comment("Since c = 0, then root_0 = 0 and root_1 = -b/a")
-
-        if not dom.is_Numerical:
-            r1 = _simplify(r1)
-    elif b is S.Zero:
-        add_comment("Since b = 0, then transfer c to the right of the equation")
-        r = -c
-        x = Symbol('x')
-        left = a*Poly(x**2, x).as_expr()
-        right = r
-        add_eq(left, right)
-=======
         add_comment("The equation can be rewritten as")
         add_eq(Mul(f.gen, (a*f.gen + b), evaluate=False), 0)
         r0, r1 = S.Zero, -b/a
@@ -103,7 +68,6 @@
         add_comment("The equation can be rewritten as")
         add_eq(f.gen**2, -c/a)
 
->>>>>>> 237f9825
         r = -c/a
         left = "x**2"
         right = r
@@ -117,16 +81,6 @@
         r0 = R
         r1 = -R
     else:
-<<<<<<< HEAD
-        d = b**2 - 4*a*c
-        a, b, c = symbols('a b c')
-        add_comment("Formula of discriminant")
-        discriminant_expr = Poly(b**2 - 4*a*c).as_expr()
-        add_eq("D", discriminant_expr)
-        a, b, c = f.all_coeffs()
-        add_eq("D", d)
-        d.clear_repr()
-=======
         d = b**2 - S(4)*a*c
         add_comment('The discriminant is')
         add_eq('D', d.simplify())
@@ -135,7 +89,6 @@
         add_comment("Use the formulas")
         add_eq(f.gen, Mul(Add(-b, Pow(d, S(1)/2, evaluate=False), evaluate=False), Pow(Mul(S(2), a, evaluate=False), -1, evaluate=False), evaluate=False))
         add_eq(f.gen, Mul(Add(-b, Mul(-1, Pow(d, S(1)/2, evaluate=False), evaluate=False), evaluate=False), Pow(Mul(S(2), a, evaluate=False), -1, evaluate=False), evaluate=False))
->>>>>>> 237f9825
         if dom.is_Numerical:
             a, b, c, D = symbols('a b c D')
             add_comment("Formulas of roots")
@@ -158,27 +111,17 @@
 
             r0 = E + F
             r1 = E - F
-<<<<<<< HEAD
-
-    add_eq("root_0", r0)
-    add_eq("root_1", r1)
-
-=======
         
     add_comment("Therefore the roots of this quadratic equation are")
     add_eq(f.gen, r0)
     add_eq(f.gen, r1)
->>>>>>> 237f9825
     return sorted([expand_2arg(i) for i in (r0, r1)], key=default_sort_key)
 
 
 def roots_cubic(f):
     """Returns a list of roots of a cubic polynomial."""
-<<<<<<< HEAD
-=======
 
     add_comment('This equation is cubic')
->>>>>>> 237f9825
     _, a, b, c = f.monic().all_coeffs()
     # coeffs_list = f.monic().all_coeffs()
     add_comment("Set it equal to zero and find roots")
@@ -223,12 +166,6 @@
     pon3 = p/3
     aon3 = a/3
 
-<<<<<<< HEAD
-    # add_step(p);
-    # add_step(q);
-
-=======
->>>>>>> 237f9825
     if p is S.Zero:
         if q is S.Zero:
             add_comment("The roots of this equation are equal to zero")
@@ -241,26 +178,10 @@
             if q.is_real:
                 if (q > 0) is True:
                     u1 = -q**Rational(1, 3)
-<<<<<<< HEAD
-                    # add_step(u1)
                 else:
                     u1 = (-q)**Rational(1, 3)
-                    # add_step(u1)
-=======
-                else:
-                    u1 = (-q)**Rational(1, 3)
->>>>>>> 237f9825
             else:
                 u1 = (-q)**Rational(1, 3)
-<<<<<<< HEAD
-                # add_step(u1)
-    elif q is S.Zero:
-        add_comment('q is zero')
-        y1, y2 = roots([1, 0, p], multiple=True)
-        roots = [tmp - aon3 for tmp in [y1, S.Zero, y2]]
-        # add_step(roots)
-        return roots
-=======
             add_comment("Rewrite this equation as")
             add_eq(y**3, -q)
             add_comment("Therefore")
@@ -283,15 +204,8 @@
         add_eq(f.gen, roots_[1])
         add_eq(f.gen, roots_[2])
         return roots_
->>>>>>> 237f9825
     elif q.is_real and q < 0:
         u1 = -(-q/2 + sqrt(q**2/4 + pon3**3))**Rational(1, 3)
-<<<<<<< HEAD
-        # add_step(u1)
-    else:
-        u1 = (q/2 + sqrt(q**2/4 + pon3**3))**Rational(1, 3)
-        # add_step(u1)
-=======
     else:
         u1 = (q/2 + sqrt(q**2/4 + pon3**3))**Rational(1, 3)
     add_comment("Use Cardano's method")
@@ -300,26 +214,13 @@
     add_comment("The first root is")
     add_eq(y, Add(-u, pon3/u, evaluate=False))
     add_eq(y, -u1 + pon3/u1)
->>>>>>> 237f9825
     coeff = S.ImaginaryUnit*sqrt(3)/2
     u2 = u1*(-S.Half + coeff)
     u3 = u1*(-S.Half - coeff)
-<<<<<<< HEAD
-    # add_step(u2)
-    # add_step(u3)
-    if p is S.Zero:
-        add_comment('p is zero')
-        roots = [u1 - aon3, u2 - aon3, u3 - aon3]
-        # add_step(roots)
-        return roots
-
-    roots = [
-=======
     add_comment("Therefore the other roots are")
     add_eq(y, -u2 + pon3/u2)
     add_eq(y, -u3 + pon3/u3)
     roots_ = [
->>>>>>> 237f9825
         -u1 + pon3/u1 - aon3,
         -u2 + pon3/u2 - aon3,
         -u3 + pon3/u3 - aon3
@@ -615,11 +516,7 @@
 def roots_binomial(f):
     """Returns a list of roots of a binomial polynomial."""
 
-<<<<<<< HEAD
-    add_comment('Try to solve binomial polynomial')
-=======
     add_comment("Solve the equation")
->>>>>>> 237f9825
     add_eq(f.as_expr(), 0)
     n = f.degree()
 
@@ -633,13 +530,6 @@
     if alpha.is_number:
         alpha = alpha.expand(complex=True)
 
-<<<<<<< HEAD
-    add_eq('first coefficient', a)
-    add_eq('second coefficient', b)
-    add_step(alpha)
-
-=======
->>>>>>> 237f9825
     roots, I = [], S.ImaginaryUnit
 
     add_comment("We have the following roots")
@@ -1099,11 +989,6 @@
     from sympy.polys.polytools import to_rational_coeffs
     flags = dict(flags)
 
-<<<<<<< HEAD
-    
-
-=======
->>>>>>> 237f9825
     auto = flags.pop('auto', True)
     cubics = flags.pop('cubics', True)
     quartics = flags.pop('quartics', True)
@@ -1154,11 +1039,6 @@
     def _try_decompose(f):
         """Find roots using functional decomposition. """
         
-<<<<<<< HEAD
-        add_comment('Try decompose')
-
-=======
->>>>>>> 237f9825
         factors, roots = f.decompose(), []
         if len(factors) == 1:
             for root in _try_heuristics(factors[0]):
@@ -1199,43 +1079,23 @@
 
                 for root in _try_heuristics(g):
                     roots.append(root)
-<<<<<<< HEAD
-        # add_step(factors)
-        # add_step(roots)
-        return roots
-=======
             i += 1
 
         return (roots, True)
->>>>>>> 237f9825
 
     def _try_heuristics(f):
         """Find roots using formulas and some tricks. """
         
-<<<<<<< HEAD
-        #add_comment('Try heuristics')
-        # add_eq(f.as_expr(), 0)
-        if f.is_ground:
-            add_comment('Polinomial is ground')
-            return []
-        if f.is_monomial:
-            add_comment('Polinomial is monomial')
-=======
         if f.is_ground:
             add_comment("The polynomial is constant. Therefore there is no root.")
             return []
         if f.is_monomial:
             add_comment("The root of the equation is zero")
->>>>>>> 237f9825
             rr = [S(0)]*f.degree()
             return rr
         if f.length() == 2:
             if f.degree() == 1:
                 rr = list(map(cancel, roots_linear(f)))
-<<<<<<< HEAD
-                # add_step(rr)
-=======
->>>>>>> 237f9825
                 return rr
             else:
                 return roots_binomial(f)
@@ -1282,10 +1142,6 @@
                 add_comment("Not a root")
 
         n = f.degree()
-<<<<<<< HEAD
-        # add_comment('degree == ' + str(f.as_expr()))
-=======
->>>>>>> 237f9825
         if n == 1:
             result += list(map(cancel, roots_linear(f)))
         elif n == 2:
@@ -1301,18 +1157,11 @@
 
         return result
 
-<<<<<<< HEAD
-    original_func = f                        # save original poly to variable
-    (k,), f = f.terms_gcd()
-    if original_func != f and original_func.degree() == 1:
-        add_eq(original_func.as_expr(), 0)
-=======
     tmp_ = f
     (k,), f = f.terms_gcd()
     if (tmp_ != f):
         add_comment("Rewrite the equation as")
         add_eq(Mul(f.gen**k, f.as_expr(), evaluate=False), 0)
->>>>>>> 237f9825
     if not k:
         zeros = {}
     else:
@@ -1320,9 +1169,6 @@
         add_eq(original_func.gen, 0)
         add_eq("root", 0)
         zeros = {S(0): k}
-<<<<<<< HEAD
-    coeff, f = preprocess_roots(f)
-=======
         if not f.is_ground:
             add_comment("Solve the equation")
             add_eq(f.as_expr(), 0)
@@ -1346,7 +1192,6 @@
         f = Poly(f.as_expr().subs(f.gen, t), t)
         add_eq(f.as_expr(), 0)
 
->>>>>>> 237f9825
     if auto and f.get_domain().has_Ring:
         f = f.to_field()
 
@@ -1355,13 +1200,7 @@
     translate_x = None
 
     result = {}
-<<<<<<< HEAD
-    if (coeff is not S.One):
-        f = original_func
-
-=======
     print_all_roots = False
->>>>>>> 237f9825
     if not f.is_ground:
         if not f.get_domain().is_Exact:
             add_comment("Use numerical methods")
@@ -1378,35 +1217,6 @@
         #     for r in roots_binomial(f):
         #         _update_dict(result, r, 1)
         else:
-<<<<<<< HEAD
-            _, factors = Poly(f.as_expr()).factor_list()
-            if len(factors) == 1 and factors[0][1] == 1:
-                if f.get_domain().is_EX:
-                    res = to_rational_coeffs(f)
-                    if res:
-                        if res[0] is None:
-                            translate_x, f = res[2:]
-                        else:
-                            rescale_x, f = res[1], res[-1]
-                        result = roots(f)
-                        if not result:
-                            for root in _try_decompose(f):
-                                _update_dict(result, root, 1)
-                else:
-                    for root in _try_decompose(f):
-                        _update_dict(result, root, 1)
-            else:
-                if original_func.degree() == 3:
-                    for r in _try_heuristics(original_func):
-                         _update_dict(result, r, 1)
-                else:
-                    add_comment('Factorization')
-                    for factor, k in factors:
-                        add_eq(factor.as_expr(), 0)
-                    for factor, k in factors:
-                        for r in _try_heuristics(Poly(factor, f.gen, field=True)):
-                            _update_dict(result, r, k)
-=======
             rr = find_rational_roots(f)
             if len(rr) > 0:
                 print_all_roots = True
@@ -1471,7 +1281,6 @@
             result[coeff*root] = k
             for i in range(k):
                 add_eq(tmp_.gen, coeff*root)
->>>>>>> 237f9825
 
     result.update(zeros)
 
