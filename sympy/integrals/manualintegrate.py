"""Integration method that emulates by-hand techniques.

This module also provides functionality to get the steps used to evaluate a
particular integral, in the ``integral_steps`` function. This will return
nested namedtuples representing the integration rules used. The
``manualintegrate`` function computes the integral using those steps given
an integrand; given the steps, ``_manualintegrate`` will evaluate them.

The integrator can be extended with new heuristics and evaluation
techniques. To do so, write a function that accepts an ``IntegralInfo``
object and returns either a namedtuple representing a rule or
``None``. Then, write another function that accepts the namedtuple's fields
and returns the antiderivative, and decorate it with
``@evaluates(namedtuple_type)``.  If the new technique requires a new
match, add the key and call to the antiderivative function to integral_steps.
To enable simple substitutions, add the match to find_substitutions.

"""
from __future__ import print_function, division

from collections import namedtuple
from string import strip

import sympy

from sympy.core.compatibility import reduce
from sympy.core.symbol import Symbol
from sympy.functions.elementary.exponential import log
from sympy.functions.elementary.miscellaneous import sqrt
from sympy.functions.elementary.trigonometric import TrigonometricFunction
<<<<<<< HEAD
from sympy.polys.polytools import cancel, Poly
from sympy.simplify import fraction
from sympy.simplify.simplify import simplify
from sympy.strategies.core import (switch, do_one, null_safe, condition)
from sympy.utilities.solution import add_comment, add_exp, add_eq


def new_symbol_(prev):
    if prev.name == "x":
        return sympy.Dummy("u")
    if prev.name == "u":
        return sympy.Dummy("v")
    if prev.name == "v":
        return sympy.Dummy("w")
    if prev.name == "w":
        return sympy.Dummy("z")
    return sympy.Dummy("u")
=======
from sympy.strategies.core import switch, do_one, null_safe, condition
>>>>>>> 0e9e62c2

def Rule(name, props=""):
    # GOTCHA: namedtuple class name not considered!
    def __eq__(self, other):
        return self.__class__ == other.__class__ and tuple.__eq__(self, other)
    __neq__ = lambda self, other: not __eq__(self, other)
    cls = namedtuple(name, props + " context symbol")
    cls.__eq__ = __eq__
    cls.__ne__ = __neq__
    return cls

ConstantRule = Rule("ConstantRule", "constant")
ConstantTimesRule = Rule("ConstantTimesRule", "constant other substep")
PowerRule = Rule("PowerRule", "base exp")
AddRule = Rule("AddRule", "substeps")
URule = Rule("URule", "u_var u_func constant substep subd")
PartsRule = Rule("PartsRule", "u dv v_step second_step")
CyclicPartsRule = Rule("CyclicPartsRule", "parts_rules coefficient")
TrigRule = Rule("TrigRule", "func arg")
ExpRule = Rule("ExpRule", "base exp")
ReciprocalRule = Rule("ReciprocalRule", "func")
ArctanRule = Rule("ArctanRule")
<<<<<<< HEAD
Sqrt1Rule = Rule("Sqrt1Rule", "a b")
CosM2Rule = Rule("CosM2Rule")
SinM2Rule = Rule("SinM2Rule")
Sqrt2Rule = Rule("Sqrt2Rule", "a b")
=======
ArcsinRule = Rule("ArcsinRule")
InverseHyperbolicRule = Rule("InverseHyperbolicRule", "func")
>>>>>>> 0e9e62c2
AlternativeRule = Rule("AlternativeRule", "alternatives")
DontKnowRule = Rule("DontKnowRule")
DerivativeRule = Rule("DerivativeRule")
RewriteRule = Rule("RewriteRule", "rewritten substep")
PiecewiseRule = Rule("PiecewiseRule", "subfunctions")
HeavisideRule = Rule("HeavisideRule", "harg ibnd substep")
TrigSubstitutionRule = Rule("TrigSubstitutionRule",
                            "theta func rewritten substep restriction")

IntegralInfo = namedtuple('IntegralInfo', 'integrand symbol')

evaluators = {}
def evaluates(rule):
    def _evaluates(func):
        func.rule = rule
        evaluators[rule] = func
        return func
    return _evaluates

def contains_dont_know(rule):
    if isinstance(rule, DontKnowRule):
        return True
    else:
        for val in rule:
            if isinstance(val, tuple):
                if contains_dont_know(val):
                    return True
            elif isinstance(val, list):
                if any(contains_dont_know(i) for i in val):
                    return True
    return False

def manual_diff(f, symbol):
    """Derivative of f in form expected by find_substitutions

    SymPy's derivatives for some trig functions (like cot) aren't in a form
    that works well with finding substitutions; this replaces the
    derivatives for those particular forms with something that works better.

    """
    if f.args:
        arg = f.args[0]
        if isinstance(f, sympy.tan):
            return arg.diff(symbol) * sympy.sec(arg)**2
        elif isinstance(f, sympy.cot):
            return -arg.diff(symbol) * sympy.csc(arg)**2
        elif isinstance(f, sympy.sec):
            return arg.diff(symbol) * sympy.sec(arg) * sympy.tan(arg)
        elif isinstance(f, sympy.csc):
            return -arg.diff(symbol) * sympy.csc(arg) * sympy.cot(arg)
        elif isinstance(f, sympy.Add):
            return sum([manual_diff(arg, symbol) for arg in f.args])
        elif isinstance(f, sympy.Mul):
            if len(f.args) == 2 and isinstance(f.args[0], sympy.Number):
                return f.args[0] * manual_diff(f.args[1], symbol)
    return f.diff(symbol)

# Method based on that on SIN, described in "Symbolic Integration: The
# Stormy Decade"

def find_substitutions(integrand, symbol, u_var):
    results = []

    def get_args(f, x):
        result = set()
        for a in f.args:
            if f.is_Function or f.is_Pow and a.has(x) and not (f.args[1].is_Integer and f.args[1] > 0):
                result.add(a)
            result.update(get_args(a, x))
        return result


    def test_subterm(u, u_diff):
        substituted = simplify(integrand / u_diff)
        if symbol not in substituted.free_symbols:
            # replaced everything already
            return False

<<<<<<< HEAD
        substituted_ = substituted.subs(u, u_var).cancel()
        if symbol not in substituted_.free_symbols:
            _, denom = integrand.as_numer_denom()
            _, denom2 = substituted_.as_numer_denom()
            denom2 = denom2.subs(u_var, u)
            constant = denom/denom2
            if symbol not in constant.free_symbols:
                return (constant, substituted_ / constant)
        if u.is_polynomial(symbol):
            h = Poly(u, symbol)
            if h.degree() == 1 and h.nth(0) != 0:
                t = (u_var - h.nth(0)) / h.nth(1)
                substituted_ = simplify(integrand.subs(symbol, t))
                args = list(get_args(substituted_, u_var))
                if symbol not in substituted_.free_symbols and len(args) == 1 and args[0] == u_var:
                    return (1/h.nth(1), substituted_)

=======
        substituted = substituted.subs(u, u_var).cancel()
        if symbol not in substituted.free_symbols:
            return substituted.as_independent(u_var, as_Add=False)
>>>>>>> 0e9e62c2

        return False

    def possible_subterms(term):
        if isinstance(term, (TrigonometricFunction,
                             sympy.asin, sympy.acos, sympy.atan,
                             sympy.exp, sympy.log, sympy.Heaviside)):
            return [term.args[0]]
        elif isinstance(term, sympy.Mul):
            r = []
            for u in term.args:
                r.append(u)
                r.extend(possible_subterms(u))
            return r
        elif isinstance(term, sympy.Pow):
            if term.args[1].is_constant(symbol):
                return [term.args[0]]
            elif term.args[0].is_constant(symbol):
                return [term.args[1]]
        elif isinstance(term, sympy.Add):
            r = []
            for arg in term.args:
                r.append(arg)
                r.extend(possible_subterms(arg))
            return r
        return []

    for u in possible_subterms(integrand):
        if u == symbol:
            continue
        u_diff = manual_diff(u, symbol)
        new_integrand = test_subterm(u, u_diff)
        if new_integrand is not False:
            constant, new_integrand = new_integrand
            substitution = (u, constant, new_integrand)
            if substitution not in results:
                results.append(substitution)

    return results

def rewriter(condition, rewrite):
    """Strategy that rewrites an integrand."""
    def _rewriter(integral):
        integrand, symbol = integral
        if condition(*integral):
            rewritten = rewrite(*integral)
            if rewritten != simplify(integrand):
                substep = integral_steps(rewritten, symbol)
                if not isinstance(substep, DontKnowRule):
                    return RewriteRule(
                        rewritten,
                        substep,
                        integrand, symbol)
    return _rewriter

def proxy_rewriter(condition, rewrite):
    """Strategy that rewrites an integrand based on some other criteria."""
    def _proxy_rewriter(criteria):
        criteria, integral = criteria
        integrand, symbol = integral
        args = criteria + list(integral)
        if condition(*args):
            rewritten = rewrite(*args)
            if rewritten != integrand:
                return RewriteRule(
                    rewritten,
                    integral_steps(rewritten, symbol),
                    integrand, symbol)
    return _proxy_rewriter

def multiplexer(conditions):
    """Apply the rule that matches the condition, else None"""
    def multiplexer_rl(expr):
        for key, rule in conditions.items():
            if key(expr):
                return rule(expr)
    return multiplexer_rl

def alternatives(*rules):
    """Strategy that makes an AlternativeRule out of multiple possible results."""
    def _alternatives(integral):
        alts = []
        for rule in rules:
            result = rule(integral)
            if (result and not isinstance(result, DontKnowRule) and
                result != integral and result not in alts):
                alts.append(result)
        if len(alts) == 1:
            return alts[0]
        elif alts:
            doable = [rule for rule in alts if not contains_dont_know(rule)]
            if doable:
                return AlternativeRule(doable, *integral)
            else:
                return AlternativeRule(alts, *integral)
    return _alternatives

def constant_rule(integral):
    integrand, symbol = integral
    return ConstantRule(integral.integrand, *integral)

def power_rule(integral):
    integrand, symbol = integral
    base, exp = integrand.as_base_exp()

    if symbol not in exp.free_symbols and isinstance(base, sympy.Symbol):
        if sympy.simplify(exp + 1) == 0:
            return ReciprocalRule(base, integrand, symbol)
        return PowerRule(base, exp, integrand, symbol)
    elif symbol not in base.free_symbols and isinstance(exp, sympy.Symbol):
        rule = ExpRule(base, exp, integrand, symbol)

        if sympy.log(base).is_nonzero:
            return rule
        elif sympy.log(base).is_zero:
            return ConstantRule(1, 1, symbol)

        return PiecewiseRule([
            (ConstantRule(1, 1, symbol), sympy.Eq(sympy.log(base), 0)),
            (rule, True)
        ], integrand, symbol)

def exp_rule(integral):
    integrand, symbol = integral
    if isinstance(integrand.args[0], sympy.Symbol):
        return ExpRule(sympy.E, integrand.args[0], integrand, symbol)

<<<<<<< HEAD
def cos_m2_rule(integral):
    integrand, symbol = integral
    a = sympy.Wild('a', exclude=[symbol])
    b = sympy.Wild('b', exclude=[symbol])
    m = integrand.match(1/sympy.cos(a*symbol + b)**2)
    if m:
        a, b = m[a], m[b]
        if isinstance(a, sympy.Number) and isinstance(b, sympy.Number):
            if a == 1 and b == 0:
                return CosM2Rule(integrand, symbol)
            else:
                u_var = new_symbol_(symbol)
                u_func = a*symbol + b
                constant = 1 / a
                substituted = 1 / sympy.cos(u_var)**2
                subrule = CosM2Rule(substituted, u_var)
                if constant != 1:
                    subrule = ConstantTimesRule(constant, substituted, subrule, constant * substituted, u_var)
                return URule(u_var, u_func, constant, subrule, constant * substituted, integrand, symbol)


def sin_m2_rule(integral):
    integrand, symbol = integral
    a = sympy.Wild('a', exclude=[symbol])
    b = sympy.Wild('b', exclude=[symbol])
    m = integrand.match(1/sympy.sin(a*symbol + b)**2)
    if m:
        a, b = m[a], m[b]
        if not a.has(symbol) and not b.has(symbol):
            if a == 1 and b == 0:
                return SinM2Rule(integrand, symbol)
            else:
                u_var = new_symbol_(symbol)
                u_func = a*symbol + b
                constant = 1 / a
                substituted = 1 / sympy.sin(u_var)**2
                subrule = SinM2Rule(substituted, u_var)
                if constant != 1:
                    subrule = ConstantTimesRule(constant, substituted, subrule, constant * substituted, u_var)
                return URule(u_var, u_func, constant, subrule, constant * substituted, integrand, symbol)



def arctan_rule(integral):
    integrand, symbol = integral
    base, exp = integrand.as_base_exp()

    if sympy.simplify(exp + 1) == 0:
        a = sympy.Wild('a', exclude=[symbol])
        b = sympy.Wild('b', exclude=[symbol])
        match = base.match(a + b*symbol**2)
        if match:
            a, b = match[a], match[b]
            if ((isinstance(a, sympy.Number) and a < 0) or (isinstance(b, sympy.Number) and b < 0)):
                return
            if (sympy.ask(sympy.Q.negative(a) | sympy.Q.negative(b) | sympy.Q.is_true(a <= 0) | sympy.Q.is_true(b <= 0))):
                return
            #   /    dx       1  /   dx             1   /     dx                |                     |    1     1         /   du
            #  | --------- = -- | -------------- = --  | -------------------- = | sqrt(b/a)x = u      | =  -- ----------  | -------
            # /  a + bx^2    a /   1  + (b/a)x^2   a  /   1 + (sqrt(b/a)x)^2    | dx = du / sqrt(b/a) |    a   sqrt(b/a) /  1 + u^2
            if a == 1 and b == 1:
                return ArctanRule(integrand, symbol)
            if a == b:
                    constant = 1 / a
                    integrand_ = 1 / (1 + symbol**2)
                    substep = ArctanRule(integrand_, symbol)
                    return ConstantTimesRule(constant, integrand_, substep, integrand, symbol)
            u_var = new_symbol_(symbol)
            u_func = sympy.sqrt(sympy.sympify(b) / a) * symbol
            integrand_ = 1 / (1 + u_func**2)
            constant = 1 / sympy.sqrt(sympy.sympify(b) / a)
            substituted = 1 / (1 + u_var**2)
            substep = ArctanRule(substituted, u_var)
            substep = ConstantTimesRule(constant, substituted, substep, constant*substituted, u_var)
            substep = URule(u_var, u_func, constant, substep, constant*substituted, integrand_, symbol)
            return ConstantTimesRule(1/a, integrand_, substep, integrand, symbol)

def sqrt_rule(integral):
    integrand, symbol = integral
    base, exp = integrand.as_base_exp()

    if sympy.simplify(exp + 0.5) == 0:
        a = sympy.Wild('a', exclude=[symbol])
        b = sympy.Wild('b', exclude=[symbol])
        match = base.match(a + b*symbol**2)
        if match:
            a, b = match[a], match[b]
            if not isinstance(a, sympy.Number) and not isinstance(b, sympy.Number):
                return
            if b > 0:
                return Sqrt1Rule(a, b, integrand, symbol)
            elif a > 0:
                return Sqrt2Rule(a, b, integrand, symbol)

=======
def inverse_trig_rule(integral):
    integrand, symbol = integral
    base, exp = integrand.as_base_exp()
    a = sympy.Wild('a', exclude=[symbol])
    b = sympy.Wild('b', exclude=[symbol])
    match = base.match(a + b*symbol**2)

    if not match:
        return

    def negative(x):
        return x.is_negative or x.could_extract_minus_sign()

    def ArcsinhRule(integrand, symbol):
        return InverseHyperbolicRule(sympy.asinh, integrand, symbol)

    def ArccoshRule(integrand, symbol):
        return InverseHyperbolicRule(sympy.acosh, integrand, symbol)

    def make_inverse_trig(RuleClass, base_exp, a, sign_a, b, sign_b):
        u_var = sympy.Dummy("u")
        current_base = base
        current_symbol = symbol
        constant = u_func = u_constant = substep = None
        factored = integrand
        if a != 1:
            constant = a**base_exp
            current_base = sign_a + sign_b * (b/a) * current_symbol**2
            factored = current_base ** base_exp
        if (b/a) != 1:
            u_func = sympy.sqrt(b/a) * symbol
            u_constant = sympy.sqrt(a/b)
            current_symbol = u_var
            current_base = sign_a + sign_b * current_symbol**2

        substep = RuleClass(current_base ** base_exp, current_symbol)
        if u_func is not None:
            if u_constant != 1:
                substep = ConstantTimesRule(
                    u_constant, current_base ** base_exp, substep,
                    u_constant * current_base ** base_exp, symbol)
            substep = URule(u_var, u_func, u_constant, substep, factored, symbol)
        if constant is not None:
            substep = ConstantTimesRule(constant, factored, substep, integrand, symbol)
        return substep

    a, b = match[a], match[b]

    # list of (rule, base_exp, a, sign_a, b, sign_b, condition)
    possibilities = []

    if sympy.simplify(exp + 1) == 0 and not (negative(a) or negative(b)):
        possibilities.append((ArctanRule, exp, a, 1, b, 1, sympy.And(a > 0, b > 0)))
    elif sympy.simplify(2*exp + 1) == 0:
        possibilities.append((ArcsinRule, exp, a, 1, -b, -1, sympy.And(a > 0, b < 0)))
        possibilities.append((ArcsinhRule, exp, a, 1, b, 1, sympy.And(a > 0, b > 0)))
        possibilities.append((ArccoshRule, exp, -a, -1, b, 1, sympy.And(a < 0, b > 0)))

    possibilities = [p for p in possibilities if p[-1] is not sympy.false]
    if a.is_number and b.is_number:
        possibility = [p for p in possibilities if p[-1] is sympy.true]
        if len(possibility) == 1:
            return make_inverse_trig(*possibility[0][:-1])
    elif possibilities:
        return PiecewiseRule(
            [(make_inverse_trig(*p[:-1]), p[-1]) for p in possibilities],
            integrand, symbol)
>>>>>>> 0e9e62c2

def add_rule(integral):
    integrand, symbol = integral
    return AddRule(
        [integral_steps(g, symbol)
         for g in integrand.as_ordered_terms()],
        integrand, symbol)

def mul_rule(integral):
    integrand, symbol = integral

    # Constant times function case
    coeff, f = integrand.as_independent(symbol)
    if coeff != 1:
        return ConstantTimesRule(coeff, f, integral_steps(f, symbol), integrand, symbol)

def _parts_rule(integrand, symbol):
    # LIATE rule:
    # log, inverse trig, algebraic (polynomial), trigonometric, exponential
    def pull_out_polys(integrand):
        integrand = integrand.together()
        polys = [arg for arg in integrand.args if arg.is_polynomial(symbol)]
        if polys:
            u = sympy.Mul(*polys)
            dv = integrand / u
            return u, dv

    def pull_out_u(*functions):
        def pull_out_u_rl(integrand):
            if any([integrand.has(f) for f in functions]):
                args = [arg for arg in integrand.args
                        if any(isinstance(arg, cls) for cls in functions)]
                if args:
                    u = reduce(lambda a,b: a*b, args)
                    dv = integrand / u
                    return u, dv

        return pull_out_u_rl

    liate_rules = [pull_out_u(sympy.log), pull_out_u(sympy.atan, sympy.asin, sympy.acos),
                   pull_out_polys, pull_out_u(sympy.sin, sympy.cos),
                   pull_out_u(sympy.exp)]


    dummy = sympy.Dummy("temporary")
    # we can integrate log(x) and atan(x) by setting dv = 1
    if isinstance(integrand, (sympy.log, sympy.atan, sympy.asin, sympy.acos)):
        integrand = dummy * integrand

    for index, rule in enumerate(liate_rules):
        result = rule(integrand)

        if result:
            u, dv = result

            # Don't pick u to be a constant if possible
            if symbol not in u.free_symbols and not u.has(dummy):
                return

            u = u.subs(dummy, 1)
            dv = dv.subs(dummy, 1)

            for rule in liate_rules[index + 1:]:
                r = rule(integrand)
                # make sure dv is amenable to integration
                if r and r[0].subs(dummy, 1) == dv:
                    du = u.diff(symbol)
                    v_step = integral_steps(dv, symbol)
                    v = _manualintegrate(v_step)

                    return u, dv, v, du, v_step

def parts_rule(integral):
    integrand, symbol = integral
    constant, integrand = integrand.as_coeff_Mul()

    result = _parts_rule(integrand, symbol)

    steps = []
    if result:
        u, dv, v, du, v_step = result
        steps.append(result)

        if isinstance(v, sympy.Integral):
            return

        while True:
            if symbol not in (integrand / (v * du)).cancel().free_symbols:
                coefficient = ((v * du) / integrand).cancel()
                rule = CyclicPartsRule(
                    [PartsRule(u, dv, v_step, None, None, None)
                     for (u, dv, v, du, v_step) in steps],
                    (-1) ** len(steps) * coefficient,
                    integrand, symbol
                )
                if constant != 1:
                    rule = ConstantTimesRule(constant, integrand, rule, constant * integrand, symbol)
                return rule

            result = _parts_rule(v * du, symbol)

            if result:
                u, dv, v, du, v_step = result
                steps.append(result)
            else:
                break

    def make_second_step(steps, integrand):
        if steps:
            u, dv, v, du, v_step = steps[0]
            return PartsRule(u, dv, v_step,
                             make_second_step(steps[1:], v * du),
                             integrand, symbol)
        else:
            return integral_steps(integrand, symbol)

    if steps:
        u, dv, v, du, v_step = steps[0]
        rule = PartsRule(u, dv, v_step,
                         make_second_step(steps[1:], v * du),
                         integrand, symbol)
        if constant != 1:
            rule = ConstantTimesRule(constant, integrand, rule, constant * integrand, symbol)
        return rule


def trig_rule(integral):
    integrand, symbol = integral
    if isinstance(integrand, sympy.sin) or isinstance(integrand, sympy.cos):
        arg = integrand.args[0]

        if not isinstance(arg, sympy.Symbol):
            return  # perhaps a substitution can deal with it

        if isinstance(integrand, sympy.sin):
            func = 'sin'
        else:
            func = 'cos'

        return TrigRule(func, arg, integrand, symbol)

    if integrand == sympy.sec(symbol)**2:
        return TrigRule('sec**2', symbol, integrand, symbol)
    elif integrand == sympy.csc(symbol)**2:
        return TrigRule('csc**2', symbol, integrand, symbol)

    if isinstance(integrand, sympy.tan):
        rewritten = sympy.sin(*integrand.args) / sympy.cos(*integrand.args)
    elif isinstance(integrand, sympy.cot):
        rewritten = sympy.cos(*integrand.args) / sympy.sin(*integrand.args)
    elif isinstance(integrand, sympy.sec):
        arg = integrand.args[0]
        rewritten = ((sympy.sec(arg)**2 + sympy.tan(arg) * sympy.sec(arg)) /
                     (sympy.sec(arg) + sympy.tan(arg)))
    elif isinstance(integrand, sympy.csc):
        arg = integrand.args[0]
        rewritten = ((sympy.csc(arg)**2 + sympy.cot(arg) * sympy.csc(arg)) /
                     (sympy.csc(arg) + sympy.cot(arg)))
    else:
        return

    return RewriteRule(
        rewritten,
        integral_steps(rewritten, symbol),
        integrand, symbol
    )

def trig_product_rule(integral):
    integrand, symbol = integral

    sectan = sympy.sec(symbol) * sympy.tan(symbol)
    q = integrand / sectan

    if symbol not in q.free_symbols:
        rule = TrigRule('sec*tan', symbol, sectan, symbol)
        if q != 1:
            rule = ConstantTimesRule(q, sectan, rule, integrand, symbol)

        return rule

    csccot = -sympy.csc(symbol) * sympy.cot(symbol)
    q = integrand / csccot

    if symbol not in q.free_symbols:
        rule = TrigRule('csc*cot', symbol, csccot, symbol)
        if q != 1:
            rule = ConstantTimesRule(q, csccot, rule, integrand, symbol)

        return rule


@sympy.cacheit
def make_wilds(symbol):
    a = sympy.Wild('a', exclude=[symbol])
    b = sympy.Wild('b', exclude=[symbol])
    m = sympy.Wild('m', exclude=[symbol], properties=[lambda n: isinstance(n, sympy.Integer)])
    n = sympy.Wild('n', exclude=[symbol], properties=[lambda n: isinstance(n, sympy.Integer)])

    return a, b, m, n

@sympy.cacheit
def sincos_pattern(symbol):
    a, b, m, n = make_wilds(symbol)
    pattern = sympy.sin(a*symbol)**m * sympy.cos(b*symbol)**n

    return pattern, a, b, m, n

@sympy.cacheit
def tansec_pattern(symbol):
    a, b, m, n = make_wilds(symbol)
    pattern = sympy.tan(a*symbol)**m * sympy.sec(b*symbol)**n

    return pattern, a, b, m, n

@sympy.cacheit
def cotcsc_pattern(symbol):
    a, b, m, n = make_wilds(symbol)
    pattern = sympy.cot(a*symbol)**m * sympy.csc(b*symbol)**n

    return pattern, a, b, m, n

@sympy.cacheit
def heaviside_pattern(symbol):
    m = sympy.Wild('m', exclude=[symbol])
    b = sympy.Wild('b', exclude=[symbol])
    g = sympy.Wild('g')
    pattern = sympy.Heaviside(m*symbol + b) * g

    return pattern, m, b, g

def uncurry(func):
    def uncurry_rl(args):
        return func(*args)
    return uncurry_rl

def trig_rewriter(rewrite):
    def trig_rewriter_rl(args):
        a, b, m, n, integrand, symbol = args
        rewritten = rewrite(a, b, m, n, integrand, symbol)
        if rewritten != integrand:
            return RewriteRule(
                rewritten,
                integral_steps(rewritten, symbol),
                integrand, symbol)
    return trig_rewriter_rl

sincos_botheven_condition = uncurry(
    lambda a, b, m, n, i, s: m.is_even and n.is_even and
    m.is_nonnegative and n.is_nonnegative)

sincos_botheven = trig_rewriter(
    lambda a, b, m, n, i, symbol: ( (((1 - sympy.cos(2*a*symbol)) / 2) ** (m / 2)) *
                                    (((1 + sympy.cos(2*b*symbol)) / 2) ** (n / 2)) ))

sincos_sinodd_condition = uncurry(lambda a, b, m, n, i, s: m.is_odd and m >= 3)

sincos_sinodd = trig_rewriter(
    lambda a, b, m, n, i, symbol: ( (1 - sympy.cos(a*symbol)**2)**((m - 1) / 2) *
                                    sympy.sin(a*symbol) *
                                    sympy.cos(b*symbol) ** n))

sincos_cosodd_condition = uncurry(lambda a, b, m, n, i, s: n.is_odd and n >= 3)

sincos_cosodd = trig_rewriter(
    lambda a, b, m, n, i, symbol: ( (1 - sympy.sin(b*symbol)**2)**((n - 1) / 2) *
                                    sympy.cos(b*symbol) *
                                    sympy.sin(a*symbol) ** m))

tansec_seceven_condition = uncurry(lambda a, b, m, n, i, s: n.is_even and n >= 4)
tansec_seceven = trig_rewriter(
    lambda a, b, m, n, i, symbol: ( (1 + sympy.tan(b*symbol)**2) ** (n/2 - 1) *
                                    sympy.sec(b*symbol)**2 *
                                    sympy.tan(a*symbol) ** m ))

tansec_tanodd_condition = uncurry(lambda a, b, m, n, i, s: m.is_odd)
tansec_tanodd = trig_rewriter(
    lambda a, b, m, n, i, symbol: ( (sympy.sec(a*symbol)**2 - 1) ** ((m - 1) / 2) *
                                     sympy.tan(a*symbol) *
                                     sympy.sec(b*symbol) ** n ))

tan_tansquared_condition = uncurry(lambda a, b, m, n, i, s: m == 2 and n == 0)
tan_tansquared = trig_rewriter(
    lambda a, b, m, n, i, symbol: ( sympy.sec(a*symbol)**2 - 1))

cotcsc_csceven_condition = uncurry(lambda a, b, m, n, i, s: n.is_even and n >= 4)
cotcsc_csceven = trig_rewriter(
    lambda a, b, m, n, i, symbol: ( (1 + sympy.cot(b*symbol)**2) ** (n/2 - 1) *
                                    sympy.csc(b*symbol)**2 *
                                    sympy.cot(a*symbol) ** m ))

cotcsc_cotodd_condition = uncurry(lambda a, b, m, n, i, s: m.is_odd)
cotcsc_cotodd = trig_rewriter(
    lambda a, b, m, n, i, symbol: ( (sympy.csc(a*symbol)**2 - 1) ** ((m - 1) / 2) *
                                    sympy.cot(a*symbol) *
                                    sympy.csc(b*symbol) ** n ))

def trig_sincos_rule(integral):
    integrand, symbol = integral

    if any(integrand.has(f) for f in (sympy.sin, sympy.cos)):
        pattern, a, b, m, n = sincos_pattern(symbol)
        match = integrand.match(pattern)

        if match:
            a, b, m, n = match.get(a, 0), match.get(b, 0), match.get(m, 0), match.get(n, 0)
            return multiplexer({
                sincos_botheven_condition: sincos_botheven,
                sincos_sinodd_condition: sincos_sinodd,
                sincos_cosodd_condition: sincos_cosodd
            })((a, b, m, n, integrand, symbol))

def trig_tansec_rule(integral):
    integrand, symbol = integral

    integrand = integrand.subs({
        1 / sympy.cos(symbol): sympy.sec(symbol)
    })

    if any(integrand.has(f) for f in (sympy.tan, sympy.sec)):
        pattern, a, b, m, n = tansec_pattern(symbol)
        match = integrand.match(pattern)

        if match:
            a, b, m, n = match.get(a, 0),match.get(b, 0), match.get(m, 0), match.get(n, 0)
            return multiplexer({
                tansec_tanodd_condition: tansec_tanodd,
                tansec_seceven_condition: tansec_seceven,
                tan_tansquared_condition: tan_tansquared
            })((a, b, m, n, integrand, symbol))

def trig_cotcsc_rule(integral):
    integrand, symbol = integral
    integrand = integrand.subs({
        1 / sympy.sin(symbol): sympy.csc(symbol),
        1 / sympy.tan(symbol): sympy.cot(symbol),
        sympy.cos(symbol) / sympy.tan(symbol): sympy.cot(symbol)
    })

    if any(integrand.has(f) for f in (sympy.cot, sympy.csc)):
        pattern, a, b, m, n = cotcsc_pattern(symbol)
        match = integrand.match(pattern)

        if match:
            a, b, m, n = match.get(a, 0),match.get(b, 0), match.get(m, 0), match.get(n, 0)
            return multiplexer({
                cotcsc_cotodd_condition: cotcsc_cotodd,
                cotcsc_csceven_condition: cotcsc_csceven
            })((a, b, m, n, integrand, symbol))

def trig_powers_products_rule(integral):
    return do_one(null_safe(trig_sincos_rule),
                  null_safe(trig_tansec_rule),
                  null_safe(trig_cotcsc_rule))(integral)

def trig_substitution_rule(integral):
    integrand, symbol = integral
    a = sympy.Wild('a', exclude=[0, symbol])
    b = sympy.Wild('b', exclude=[0, symbol])
    theta = sympy.Dummy("theta")

    matches = integrand.find(a + b*symbol**2)
    if matches:
        for expr in matches:
            match = expr.match(a + b*symbol**2)
            a = match[a]
            b = match[b]

            a_positive = ((a.is_number and a > 0) or a.is_positive)
            b_positive = ((b.is_number and b > 0) or b.is_positive)
            x_func = None
            if a_positive and b_positive:
                # a**2 + b*x**2. Assume sec(theta) > 0, -pi/2 < theta < pi/2
                x_func = (sympy.sqrt(a)/sympy.sqrt(b)) * sympy.tan(theta)
                # Do not restrict the domain: tan(theta) takes on any real
                # value on the interval -pi/2 < theta < pi/2 so x takes on
                # any value
                restriction = True
            elif a_positive and not b_positive:
                # a**2 - b*x**2. Assume cos(theta) > 0, -pi/2 < theta < pi/2
                constant = sympy.sqrt(a)/sympy.sqrt(-b)
                x_func = constant * sympy.sin(theta)
                restriction = sympy.And(symbol > -constant, symbol < constant)
            elif not a_positive and b_positive:
                # b*x**2 - a**2. Assume sin(theta) > 0, 0 < theta < pi
                constant = sympy.sqrt(-a)/sympy.sqrt(b)
                x_func = constant * sympy.sec(theta)
                restriction = sympy.And(symbol > -constant, symbol < constant)
            if x_func:
                # Manually simplify sqrt(trig(theta)**2) to trig(theta)
                # Valid due to assumed domain restriction
                substitutions = {}
                for f in [sympy.sin, sympy.cos, sympy.tan,
                          sympy.sec, sympy.csc, sympy.cot]:
                    substitutions[sympy.sqrt(f(theta)**2)] = f(theta)
                    substitutions[sympy.sqrt(f(theta)**(-2))] = 1/f(theta)

                replaced = integrand.subs(symbol, x_func).trigsimp()
                replaced = replaced.subs(substitutions)
                if not replaced.has(symbol):
                    replaced *= manual_diff(x_func, theta)
                    replaced = replaced.trigsimp()
                    secants = replaced.find(1/sympy.cos(theta))
                    if secants:
                        replaced = replaced.xreplace({
                            1/sympy.cos(theta): sympy.sec(theta)
                        })

                    substep = integral_steps(replaced, theta)
                    if not contains_dont_know(substep):
                        return TrigSubstitutionRule(
                            theta, x_func, replaced, substep, restriction,
                            integrand, symbol)

def heaviside_rule(integral):
    integrand, symbol = integral
    pattern, m, b, g = heaviside_pattern(symbol)
    match = integrand.match(pattern)
    if match and 0 != match[g]:
        # f = Heaviside(m*x + b)*g
        v_step = integral_steps(match[g], symbol)
        result = _manualintegrate(v_step)
        m, b = match[m], match[b]
        return HeavisideRule(m*symbol + b, -b/m, result, integrand, symbol)

def substitution_rule(integral):
    integrand, symbol = integral
    u_var = new_symbol_(symbol)
    substitutions = find_substitutions(integrand, symbol, u_var)
    if substitutions:
        ways = []
        for u_func, c, substituted in substitutions:
            subrule = integral_steps(substituted, u_var)
            if contains_dont_know(subrule):
                continue

            if sympy.simplify(c - 1) != 0:
                _, denom = c.as_numer_denom()
<<<<<<< HEAD
                subrule = ConstantTimesRule(c, substituted, subrule, c*substituted, u_var)
=======
                subrule = ConstantTimesRule(c, substituted, subrule, substituted, u_var)
>>>>>>> 0e9e62c2

                if denom.free_symbols:
                    piecewise = []
                    could_be_zero = []

                    if isinstance(denom, sympy.Mul):
                        could_be_zero = denom.args
                    else:
                        could_be_zero.append(denom)

                    for expr in could_be_zero:
                        if not expr.is_nonzero:
                            substep = integral_steps(integrand.subs(expr, 0), symbol)

                            if substep:
                                piecewise.append((
                                    substep,
                                    sympy.Eq(expr, 0)
                                ))
                    piecewise.append((subrule, True))
                    subrule = PiecewiseRule(piecewise, substituted, symbol)

            ways.append(URule(u_var, u_func, c, subrule, c*substituted, integrand, symbol))

        if len(ways) > 1:
            return AlternativeRule(ways, integrand, symbol)
        elif ways:
            return ways[0]

    elif integrand.has(sympy.exp):
        u_func = sympy.exp(symbol)
        c = 1
        substituted = integrand / u_func.diff(symbol)
        substituted = substituted.subs(u_func, u_var)

        if symbol not in substituted.free_symbols:
            return URule(u_var, u_func, c, integral_steps(substituted, u_var), c * substituted, integrand, symbol)

partial_fractions_rule = rewriter(
    lambda integrand, symbol: integrand.is_rational_function(),
    lambda integrand, symbol: integrand.apart(symbol))

distribute_expand_rule = rewriter(
    lambda integrand, symbol: (
        all(arg.is_Pow or arg.is_polynomial(symbol) for arg in integrand.args)
        or isinstance(integrand, sympy.Pow)
        or isinstance(integrand, sympy.Mul)),
    lambda integrand, symbol: integrand.expand())

def derivative_rule(integral):
    variables = integral[0].args[1:]

    if variables[-1] == integral.symbol:
        return DerivativeRule(*integral)
    else:
        return ConstantRule(integral.integrand, *integral)

def rewrites_rule(integral):
    integrand, symbol = integral

    if integrand.match(1/sympy.cos(symbol)):
        rewritten = integrand.subs(1/sympy.cos(symbol), sympy.sec(symbol))
        return RewriteRule(rewritten, integral_steps(rewritten, symbol), integrand, symbol)

def fallback_rule(integral):
    return DontKnowRule(*integral)

# Cache is used to break cyclic integrals
_integral_cache = {}
def integral_steps(integrand, symbol, **options):
    """Returns the steps needed to compute an integral.

    This function attempts to mirror what a student would do by hand as
    closely as possible.

    SymPy Gamma uses this to provide a step-by-step explanation of an
    integral. The code it uses to format the results of this function can be
    found at
    https://github.com/sympy/sympy_gamma/blob/master/app/logic/intsteps.py.

    Examples
    ========

    >>> from sympy import exp, sin, cos
    >>> from sympy.integrals.manualintegrate import integral_steps
    >>> from sympy.abc import x
    >>> print(repr(integral_steps(exp(x) / (1 + exp(2 * x)), x))) \
    # doctest: +NORMALIZE_WHITESPACE
    URule(u_var=_u, u_func=exp(x), constant=1,
        substep=ArctanRule(context=1/(_u**2 + 1), symbol=_u),
        context=exp(x)/(exp(2*x) + 1), symbol=x)
    >>> print(repr(integral_steps(sin(x), x))) \
    # doctest: +NORMALIZE_WHITESPACE
    TrigRule(func='sin', arg=x, context=sin(x), symbol=x)
    >>> print(repr(integral_steps((x**2 + 3)**2 , x))) \
    # doctest: +NORMALIZE_WHITESPACE
    RewriteRule(rewritten=x**4 + 6*x**2 + 9,
    substep=AddRule(substeps=[PowerRule(base=x, exp=4, context=x**4, symbol=x),
        ConstantTimesRule(constant=6, other=x**2,
            substep=PowerRule(base=x, exp=2, context=x**2, symbol=x),
                context=6*x**2, symbol=x),
        ConstantRule(constant=9, context=9, symbol=x)],
    context=x**4 + 6*x**2 + 9, symbol=x), context=(x**2 + 3)**2, symbol=x)


    Returns
    =======
    rule : namedtuple
        The first step; most rules have substeps that must also be
        considered. These substeps can be evaluated using ``manualintegrate``
        to obtain a result.

    """
    integrand_ = integrand
    if integrand.is_Mul:
        num, den = integrand.as_numer_denom()
        if num.is_Pow and den.is_Pow and num.args[1] == den.args[1]:
            p = den.args[1]
            e = cancel(num.args[0] / den.args[0])
            n, d = e.as_numer_denom()
            if n < 0:
                integrand = pow(-n, p) / pow(-d, p)
            else:
                integrand = pow(n, p) / pow(d, p)
            add_comment("Evaluate the integral")
            add_exp(sympy.Integral(integrand_, symbol))
            add_comment("Rewrite the integrand")
            add_eq(integrand_, integrand)
    cachekey = (integrand, symbol)
    if cachekey in _integral_cache:
        if _integral_cache[cachekey] is None:
            # cyclic integral! null_safe will eliminate that path
            return None
        else:
            return _integral_cache[cachekey]
    else:
        _integral_cache[cachekey] = None

    integral = IntegralInfo(integrand, symbol)

    def key(integral):
        integrand = integral.integrand

        if isinstance(integrand, TrigonometricFunction):
            return TrigonometricFunction
        elif isinstance(integrand, sympy.Derivative):
            return sympy.Derivative
        elif symbol not in integrand.free_symbols:
            return sympy.Number
        else:
            for cls in (sympy.Pow, sympy.Symbol, sympy.exp, sympy.log,
                        sympy.Add, sympy.Mul, sympy.atan, sympy.asin, sympy.acos, sympy.Heaviside):
                if isinstance(integrand, cls):
                    return cls

    def integral_is_subclass(*klasses):
        def _integral_is_subclass(integral):
            k = key(integral)
            return k and issubclass(k, klasses)
        return _integral_is_subclass

    result = do_one(
        null_safe(switch(key, {
<<<<<<< HEAD
            sympy.Pow: do_one(null_safe(power_rule), null_safe(arctan_rule), null_safe(cos_m2_rule),null_safe(sin_m2_rule), null_safe(sqrt_rule)),
=======
            sympy.Pow: do_one(null_safe(power_rule), null_safe(inverse_trig_rule)),
>>>>>>> 0e9e62c2
            sympy.Symbol: power_rule,
            sympy.exp: exp_rule,
            sympy.Add: add_rule,
            sympy.Mul: do_one(null_safe(mul_rule), null_safe(trig_product_rule), \
                null_safe(heaviside_rule)),
            sympy.Derivative: derivative_rule,
            TrigonometricFunction: trig_rule,
            sympy.Heaviside: heaviside_rule,
            sympy.Number: constant_rule
        })),
        do_one(
            null_safe(trig_rule),
            null_safe(alternatives(
                rewrites_rule,
                substitution_rule,
                condition(
                    integral_is_subclass(sympy.Mul, sympy.Pow),
                    partial_fractions_rule),
                condition(
                    integral_is_subclass(sympy.Mul, sympy.log, sympy.atan, sympy.asin, sympy.acos),
                    parts_rule),
                condition(
                    integral_is_subclass(sympy.Mul, sympy.Pow),
                    distribute_expand_rule),
                trig_powers_products_rule
            )),
            null_safe(trig_substitution_rule)
        ),
        fallback_rule)(integral)
    del _integral_cache[cachekey]
    return result

@evaluates(ConstantRule)
def eval_constant(constant, integrand, symbol):
    return constant * symbol

@evaluates(ConstantTimesRule)
def eval_constanttimes(constant, other, substep, integrand, symbol):
    return constant * _manualintegrate(substep)

@evaluates(PowerRule)
def eval_power(base, exp, integrand, symbol):
    return (base ** (exp + 1)) / (exp + 1)

@evaluates(ExpRule)
def eval_exp(base, exp, integrand, symbol):
    return integrand / sympy.ln(base)

@evaluates(AddRule)
def eval_add(substeps, integrand, symbol):
    return sum(map(_manualintegrate, substeps))

@evaluates(URule)
def eval_u(u_var, u_func, constant, substep, subd, integrand, symbol):
    result = _manualintegrate(substep)
    return result.subs(u_var, u_func)

@evaluates(PartsRule)
def eval_parts(u, dv, v_step, second_step, integrand, symbol):
    v = _manualintegrate(v_step)
    return u * v - _manualintegrate(second_step)

@evaluates(CyclicPartsRule)
def eval_cyclicparts(parts_rules, coefficient, integrand, symbol):
    coefficient = 1 - coefficient
    result = []

    sign = 1
    for rule in parts_rules:
        result.append(sign * rule.u * _manualintegrate(rule.v_step))
        sign *= -1

    return sympy.Add(*result) / coefficient

@evaluates(TrigRule)
def eval_trig(func, arg, integrand, symbol):
    if func == 'sin':
        return -sympy.cos(arg)
    elif func == 'cos':
        return sympy.sin(arg)
    elif func == 'sec*tan':
        return sympy.sec(arg)
    elif func == 'csc*cot':
        return sympy.csc(arg)
    elif func == 'sec**2':
        return sympy.tan(arg)
    elif func == 'csc**2':
        return -sympy.cot(arg)

@evaluates(ReciprocalRule)
def eval_reciprocal(func, integrand, symbol):
    return sympy.ln(func)

@evaluates(ArctanRule)
def eval_arctan(integrand, symbol):
    return sympy.atan(symbol)

<<<<<<< HEAD
@evaluates(CosM2Rule)
def eval_cosm2(integrand, symbol):
    return sympy.tan(symbol)

@evaluates(SinM2Rule)
def eval_sinm2(integrand, symbol):
    return -sympy.cot(symbol)

@evaluates(Sqrt1Rule)
def eval_sqrt1(a, b, integrand, symbol):
    return log(sqrt(b)*symbol + sqrt(b*symbol**2 + a)) / sqrt(b)

@evaluates(Sqrt2Rule)
def eval_sqrt2(a, b, integrand, symbol):
    return sympy.asin(sqrt(-b)*symbol / sqrt(a)) / sqrt(-b)
=======
@evaluates(ArcsinRule)
def eval_arcsin(integrand, symbol):
    return sympy.asin(symbol)

@evaluates(InverseHyperbolicRule)
def eval_inversehyperbolic(func, integrand, symbol):
    return func(symbol)
>>>>>>> 0e9e62c2

@evaluates(AlternativeRule)
def eval_alternative(alternatives, integrand, symbol):
    return _manualintegrate(alternatives[0])

@evaluates(RewriteRule)
def eval_rewrite(rewritten, substep, integrand, symbol):
    return _manualintegrate(substep)

@evaluates(PiecewiseRule)
def eval_piecewise(substeps, integrand, symbol):
    return sympy.Piecewise(*[(_manualintegrate(substep), cond)
                             for substep, cond in substeps])

@evaluates(TrigSubstitutionRule)
def eval_trigsubstitution(theta, func, rewritten, substep, restriction, integrand, symbol):
    func = func.subs(sympy.sec(theta), 1/sympy.cos(theta))

    trig_function = list(func.find(TrigonometricFunction))
    assert len(trig_function) == 1
    trig_function = trig_function[0]
    relation = sympy.solve(symbol - func, trig_function)
    assert len(relation) == 1
    numer, denom = sympy.fraction(relation[0])

    if isinstance(trig_function, sympy.sin):
        opposite = numer
        hypotenuse = denom
        adjacent = sympy.sqrt(denom**2 - numer**2)
        inverse = sympy.asin(relation[0])
    elif isinstance(trig_function, sympy.cos):
        adjacent = numer
        hypotenuse = denom
        opposite = sympy.sqrt(denom**2 - numer**2)
        inverse = sympy.acos(relation[0])
    elif isinstance(trig_function, sympy.tan):
        opposite = numer
        adjacent = denom
        hypotenuse = sympy.sqrt(denom**2 + numer**2)
        inverse = sympy.atan(relation[0])

    substitution = [
        (sympy.sin(theta), opposite/hypotenuse),
        (sympy.cos(theta), adjacent/hypotenuse),
        (sympy.tan(theta), opposite/adjacent),
        (theta, inverse)
    ]
    return sympy.Piecewise(
        (_manualintegrate(substep).subs(substitution).trigsimp(), restriction)
    )

@evaluates(DerivativeRule)
def eval_derivativerule(integrand, symbol):
    # isinstance(integrand, Derivative) should be True
    if len(integrand.args) == 2:
        return integrand.args[0]
    else:
        return sympy.Derivative(integrand.args[0], *integrand.args[1:-1])

@evaluates(HeavisideRule)
def eval_heaviside(harg, ibnd, substep, integrand, symbol):
    # If we are integrating over x and the integrand has the form
    #       Heaviside(m*x+b)*g(x) == Heaviside(harg)*g(symbol)
    # then there needs to be continuity at -b/m == ibnd,
    # so we subtract the appropriate term.
    return sympy.Heaviside(harg)*(substep - substep.subs(symbol, ibnd))

@evaluates(DontKnowRule)
def eval_dontknowrule(integrand, symbol):
    return sympy.Integral(integrand, symbol)

def _manualintegrate(rule):
    evaluator = evaluators.get(rule.__class__)
    if not evaluator:
        raise ValueError("Cannot evaluate rule %s" % repr(rule))
    return evaluator(*rule)

def print_integral_steps(step):
    if not isinstance(step, AlternativeRule):
        add_comment("Evaluate the integral")
        add_exp(sympy.Integral(step.context, step.symbol))
    if isinstance(step, RewriteRule):
        add_comment("Rewrite the function")
        add_eq(step.context, step.rewritten)
        print_integral_steps(step.substep)
    elif isinstance(step, ConstantRule):
        add_comment("The function is constant therefore the integral is")
        add_exp(_manualintegrate(step))
    elif isinstance(step, ConstantTimesRule):
        add_comment("Move the constant outside the integral sign")
        add_eq(sympy.Integral(step.constant * step.other, step.symbol), step.constant * sympy.Integral(step.other, step.symbol))
        print_integral_steps(step.substep)
        add_comment("Finally we get")
        add_exp(_manualintegrate(step))
    elif isinstance(step, PowerRule) or \
            isinstance(step, TrigRule) or \
            isinstance(step, ExpRule) or \
            isinstance(step, ArctanRule) or \
            isinstance(step, Sqrt1Rule) or \
            isinstance(step, Sqrt2Rule) or \
            isinstance(step, CosM2Rule) or \
            isinstance(step, SinM2Rule) or \
            isinstance(step, LogRule):
        add_comment("The integral of this function can be found in the integral table and is equal to")
        add_exp(_manualintegrate(step))
    elif isinstance(step, AddRule):
        add_comment("The function is a sum therefore the integral is equal to the sum of the integrals of the summands")
        for s in step.substeps:
            print_integral_steps(s)
        add_comment("Therefore the integral of the sum is")
        add_exp(_manualintegrate(step))
    elif isinstance(step, PartsRule):
        add_comment("Use the method of integration by parts")
        u = Symbol("U")
        v = Symbol("V")
        dx = Symbol("d" + strip(str(step.symbol), "_"), commutative = False)
        add_eq(sympy.integrals.Integral(u, v), u * v - sympy.integrals.Integral(v, u))
        add_eq("U", step.u)
        add_eq("dV", step.dv * dx)
        add_eq("dU", step.u.diff(step.symbol) * dx)
        add_comment("Find V")
        print_integral_steps(step.v_step)
        add_comment("Find the subintegral")
        print_integral_steps(step.second_step)
        add_comment("Putting parts together we get")
        add_exp(_manualintegrate(step))
    elif isinstance(step, URule):
        add_comment("Use the substitution")
        add_eq(step.u_var, step.u_func)
        du = Symbol("d" + strip(str(step.u_var), "_"), commutative=False)
        dx = Symbol("d" + strip(str(step.symbol), "_"), commutative=False)
        add_eq(du, step.u_func.diff(step.symbol) * dx)
        add_eq(sympy.Integral(step.context, step.symbol), sympy.Integral(step.subd, step.u_var))
        print_integral_steps(step.substep)
        add_comment("Use the invert substitution we get")
        add_exp(_manualintegrate(step))
    elif isinstance(step, CyclicPartsRule):
        add_comment("Use the method of integration by parts")
        f = step.context
        result = 0
        sgn = 1
        dx = Symbol("d" + strip(str(step.symbol), "_"), commutative = False)
        for s in step.parts_rules:
            add_comment("Consider the function")
            add_exp(f)
            add_eq("U", s.u)
            add_eq("dV", s.dv * dx)
            du = s.u.diff(step.symbol) * dx
            add_eq("dU", du)
            add_comment("Find V")
            print_integral_steps(s.v_step)
            v = _manualintegrate(s.v_step)
            add_eq("V", v)
            f = v * du
            result += sgn * s.u * v
            add_eq(sympy.Integral(step.context, step.symbol), result - sgn * sympy.Integral(f, step.symbol))
            sgn *= -1
        add_comment("The integrand has repeated itself, so we have")
        add_eq((1 - step.coefficient) * sympy.Integral(step.context, step.symbol), result)
        add_comment("Therefore we get")
        add_exp(_manualintegrate(step))
    elif isinstance(step, AlternativeRule):
        print_integral_steps(step.alternatives[0]) # We use only the first way of evaluating
    elif isinstance(step, DontKnowRule):
        add_comment("The way of evaluating of the integral is unknown")
    elif isinstance(step, DerivativeRule):
        add_comment("The function is a derivative therefore the integral is")
        add_exp(_manualintegrate(step))
    elif isinstance(step, PiecewiseRule):
        if len(step.subfunctions) == 1:
            if step.subfunctions[0][1] == True:
                pass
            else:
                add_comment("Let's")
                add_exp(step.subfunctions[0][1])
            print_integral_steps(step.subfunctions[0][0])
        else:
            for s in step.subfunctions:
                if s[1] == True:
                    add_comment("Otherwise")
                else:
                    add_comment("Let's")
                    add_exp(s[1])
                print_integral_steps(s[0])
            add_comment("The result is")
            add_exp(_manualintegrate(step))

def manualintegrate(f, var):
    """manualintegrate(f, var)

    Compute indefinite integral of a single variable using an algorithm that
    resembles what a student would do by hand.

    Unlike ``integrate``, var can only be a single symbol.

    Examples
    ========

    >>> from sympy import sin, cos, tan, exp, log, integrate
    >>> from sympy.integrals.manualintegrate import manualintegrate
    >>> from sympy.abc import x
    >>> manualintegrate(1 / x, x)
    log(x)
    >>> integrate(1/x)
    log(x)
    >>> manualintegrate(log(x), x)
    x*log(x) - x
    >>> integrate(log(x))
    x*log(x) - x
    >>> manualintegrate(exp(x) / (1 + exp(2 * x)), x)
    atan(exp(x))
    >>> integrate(exp(x) / (1 + exp(2 * x)))
    RootSum(4*_z**2 + 1, Lambda(_i, _i*log(2*_i + exp(x))))
    >>> manualintegrate(cos(x)**4 * sin(x), x)
    -cos(x)**5/5
    >>> integrate(cos(x)**4 * sin(x), x)
    -cos(x)**5/5
    >>> manualintegrate(cos(x)**4 * sin(x)**3, x)
    cos(x)**7/7 - cos(x)**5/5
    >>> integrate(cos(x)**4 * sin(x)**3, x)
    cos(x)**7/7 - cos(x)**5/5
    >>> manualintegrate(tan(x), x)
    -log(cos(x))
    >>> integrate(tan(x), x)
    -log(sin(x)**2 - 1)/2

    See Also
    ========

    sympy.integrals.integrals.integrate
    sympy.integrals.integrals.Integral.doit
    sympy.integrals.integrals.Integral
    """
    st = integral_steps(f, var)
    print_integral_steps(st)
    return _manualintegrate(st)<|MERGE_RESOLUTION|>--- conflicted
+++ resolved
@@ -28,7 +28,6 @@
 from sympy.functions.elementary.exponential import log
 from sympy.functions.elementary.miscellaneous import sqrt
 from sympy.functions.elementary.trigonometric import TrigonometricFunction
-<<<<<<< HEAD
 from sympy.polys.polytools import cancel, Poly
 from sympy.simplify import fraction
 from sympy.simplify.simplify import simplify
@@ -46,9 +45,6 @@
     if prev.name == "w":
         return sympy.Dummy("z")
     return sympy.Dummy("u")
-=======
-from sympy.strategies.core import switch, do_one, null_safe, condition
->>>>>>> 0e9e62c2
 
 def Rule(name, props=""):
     # GOTCHA: namedtuple class name not considered!
@@ -71,15 +67,12 @@
 ExpRule = Rule("ExpRule", "base exp")
 ReciprocalRule = Rule("ReciprocalRule", "func")
 ArctanRule = Rule("ArctanRule")
-<<<<<<< HEAD
+ArcsinRule = Rule("ArcsinRule")
+InverseHyperbolicRule = Rule("InverseHyperbolicRule", "func")
 Sqrt1Rule = Rule("Sqrt1Rule", "a b")
 CosM2Rule = Rule("CosM2Rule")
 SinM2Rule = Rule("SinM2Rule")
 Sqrt2Rule = Rule("Sqrt2Rule", "a b")
-=======
-ArcsinRule = Rule("ArcsinRule")
-InverseHyperbolicRule = Rule("InverseHyperbolicRule", "func")
->>>>>>> 0e9e62c2
 AlternativeRule = Rule("AlternativeRule", "alternatives")
 DontKnowRule = Rule("DontKnowRule")
 DerivativeRule = Rule("DerivativeRule")
@@ -158,7 +151,6 @@
             # replaced everything already
             return False
 
-<<<<<<< HEAD
         substituted_ = substituted.subs(u, u_var).cancel()
         if symbol not in substituted_.free_symbols:
             _, denom = integrand.as_numer_denom()
@@ -176,11 +168,6 @@
                 if symbol not in substituted_.free_symbols and len(args) == 1 and args[0] == u_var:
                     return (1/h.nth(1), substituted_)
 
-=======
-        substituted = substituted.subs(u, u_var).cancel()
-        if symbol not in substituted.free_symbols:
-            return substituted.as_independent(u_var, as_Add=False)
->>>>>>> 0e9e62c2
 
         return False
 
@@ -308,7 +295,6 @@
     if isinstance(integrand.args[0], sympy.Symbol):
         return ExpRule(sympy.E, integrand.args[0], integrand, symbol)
 
-<<<<<<< HEAD
 def cos_m2_rule(integral):
     integrand, symbol = integral
     a = sympy.Wild('a', exclude=[symbol])
@@ -352,58 +338,6 @@
 
 
 
-def arctan_rule(integral):
-    integrand, symbol = integral
-    base, exp = integrand.as_base_exp()
-
-    if sympy.simplify(exp + 1) == 0:
-        a = sympy.Wild('a', exclude=[symbol])
-        b = sympy.Wild('b', exclude=[symbol])
-        match = base.match(a + b*symbol**2)
-        if match:
-            a, b = match[a], match[b]
-            if ((isinstance(a, sympy.Number) and a < 0) or (isinstance(b, sympy.Number) and b < 0)):
-                return
-            if (sympy.ask(sympy.Q.negative(a) | sympy.Q.negative(b) | sympy.Q.is_true(a <= 0) | sympy.Q.is_true(b <= 0))):
-                return
-            #   /    dx       1  /   dx             1   /     dx                |                     |    1     1         /   du
-            #  | --------- = -- | -------------- = --  | -------------------- = | sqrt(b/a)x = u      | =  -- ----------  | -------
-            # /  a + bx^2    a /   1  + (b/a)x^2   a  /   1 + (sqrt(b/a)x)^2    | dx = du / sqrt(b/a) |    a   sqrt(b/a) /  1 + u^2
-            if a == 1 and b == 1:
-                return ArctanRule(integrand, symbol)
-            if a == b:
-                    constant = 1 / a
-                    integrand_ = 1 / (1 + symbol**2)
-                    substep = ArctanRule(integrand_, symbol)
-                    return ConstantTimesRule(constant, integrand_, substep, integrand, symbol)
-            u_var = new_symbol_(symbol)
-            u_func = sympy.sqrt(sympy.sympify(b) / a) * symbol
-            integrand_ = 1 / (1 + u_func**2)
-            constant = 1 / sympy.sqrt(sympy.sympify(b) / a)
-            substituted = 1 / (1 + u_var**2)
-            substep = ArctanRule(substituted, u_var)
-            substep = ConstantTimesRule(constant, substituted, substep, constant*substituted, u_var)
-            substep = URule(u_var, u_func, constant, substep, constant*substituted, integrand_, symbol)
-            return ConstantTimesRule(1/a, integrand_, substep, integrand, symbol)
-
-def sqrt_rule(integral):
-    integrand, symbol = integral
-    base, exp = integrand.as_base_exp()
-
-    if sympy.simplify(exp + 0.5) == 0:
-        a = sympy.Wild('a', exclude=[symbol])
-        b = sympy.Wild('b', exclude=[symbol])
-        match = base.match(a + b*symbol**2)
-        if match:
-            a, b = match[a], match[b]
-            if not isinstance(a, sympy.Number) and not isinstance(b, sympy.Number):
-                return
-            if b > 0:
-                return Sqrt1Rule(a, b, integrand, symbol)
-            elif a > 0:
-                return Sqrt2Rule(a, b, integrand, symbol)
-
-=======
 def inverse_trig_rule(integral):
     integrand, symbol = integral
     base, exp = integrand.as_base_exp()
@@ -471,7 +405,24 @@
         return PiecewiseRule(
             [(make_inverse_trig(*p[:-1]), p[-1]) for p in possibilities],
             integrand, symbol)
->>>>>>> 0e9e62c2
+
+def sqrt_rule(integral):
+    integrand, symbol = integral
+    base, exp = integrand.as_base_exp()
+
+    if sympy.simplify(exp + 0.5) == 0:
+        a = sympy.Wild('a', exclude=[symbol])
+        b = sympy.Wild('b', exclude=[symbol])
+        match = base.match(a + b*symbol**2)
+        if match:
+            a, b = match[a], match[b]
+            if not isinstance(a, sympy.Number) and not isinstance(b, sympy.Number):
+                return
+            if b > 0:
+                return Sqrt1Rule(a, b, integrand, symbol)
+            elif a > 0:
+                return Sqrt2Rule(a, b, integrand, symbol)
+
 
 def add_rule(integral):
     integrand, symbol = integral
@@ -909,11 +860,7 @@
 
             if sympy.simplify(c - 1) != 0:
                 _, denom = c.as_numer_denom()
-<<<<<<< HEAD
-                subrule = ConstantTimesRule(c, substituted, subrule, c*substituted, u_var)
-=======
                 subrule = ConstantTimesRule(c, substituted, subrule, substituted, u_var)
->>>>>>> 0e9e62c2
 
                 if denom.free_symbols:
                     piecewise = []
@@ -1077,11 +1024,7 @@
 
     result = do_one(
         null_safe(switch(key, {
-<<<<<<< HEAD
-            sympy.Pow: do_one(null_safe(power_rule), null_safe(arctan_rule), null_safe(cos_m2_rule),null_safe(sin_m2_rule), null_safe(sqrt_rule)),
-=======
             sympy.Pow: do_one(null_safe(power_rule), null_safe(inverse_trig_rule)),
->>>>>>> 0e9e62c2
             sympy.Symbol: power_rule,
             sympy.exp: exp_rule,
             sympy.Add: add_rule,
@@ -1179,7 +1122,14 @@
 def eval_arctan(integrand, symbol):
     return sympy.atan(symbol)
 
-<<<<<<< HEAD
+@evaluates(ArcsinRule)
+def eval_arcsin(integrand, symbol):
+    return sympy.asin(symbol)
+
+@evaluates(InverseHyperbolicRule)
+def eval_inversehyperbolic(func, integrand, symbol):
+    return func(symbol)
+
 @evaluates(CosM2Rule)
 def eval_cosm2(integrand, symbol):
     return sympy.tan(symbol)
@@ -1195,15 +1145,6 @@
 @evaluates(Sqrt2Rule)
 def eval_sqrt2(a, b, integrand, symbol):
     return sympy.asin(sqrt(-b)*symbol / sqrt(a)) / sqrt(-b)
-=======
-@evaluates(ArcsinRule)
-def eval_arcsin(integrand, symbol):
-    return sympy.asin(symbol)
-
-@evaluates(InverseHyperbolicRule)
-def eval_inversehyperbolic(func, integrand, symbol):
-    return func(symbol)
->>>>>>> 0e9e62c2
 
 @evaluates(AlternativeRule)
 def eval_alternative(alternatives, integrand, symbol):
