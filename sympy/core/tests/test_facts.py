from sympy.core.facts import (deduce_alpha_implications,
        apply_beta_to_alpha_route, rules_2prereq, FactRules, FactKB)
from sympy.core.logic import And, Not
from sympy.utilities.pytest import XFAIL, raises

T = True
F = False
U = None

def test_deduce_alpha_implications():
    def D(i):
        I = deduce_alpha_implications(i)
        P = rules_2prereq(dict(((k, True), set([(v, True) for v in S])) for k, S in I.items()))
        return I,P

    # transitivity
    I,P = D([('a','b'), ('b','c')])
    assert I == {'a': set(['b','c']), 'b': set(['c'])}
    assert P == {'b': set(['a']), 'c': set(['a', 'b'])}

    # see if the output does not contain repeated implications
    I,P = D([('a','b'), ('b','c'), ('b','c')])
    assert I == {'a': set(['b','c']), 'b': set(['c'])}
    assert P == {'b': set(['a']), 'c': set(['a', 'b'])}

    # see if it is tolerant to cycles
    assert D([('a','a'), ('a','a')]) == ({}, {})
    assert D([('a','b'), ('b','a')]) == ({'a': set(['b']), 'b': set(['a'])},  {'a': set(['b']), 'b': set(['a'])})

    # see if it catches inconsistency
<<<<<<< HEAD
    raises(ValueError, lambda: D([('a','!a')]))
    raises(ValueError, lambda: D([('a','b'), ('b','!a')]))
    raises(ValueError, lambda: D([('a','b'), ('b','c'), ('b','na'), ('na','!a')]))
=======
    raises(ValueError, "D([('a',Not('a'))])")
    raises(ValueError, "D([('a','b'), ('b',Not('a'))])")
    raises(ValueError, "D([('a','b'), ('b','c'), ('b','na'), ('na',Not('a'))])")
>>>>>>> 111dda03


    # something related to real-world
    I,P = D([('rat','real'), ('int','rat')])

    assert I == {'int': set(['rat', 'real']),  'rat': set(['real'])}
    assert P == {'rat': set(['int']), 'real': set(['int', 'rat'])}


# TODO move me to appropriate place
def test_apply_beta_to_alpha_route():
    APPLY = apply_beta_to_alpha_route

    # indicates empty alpha-chain with attached beta-rule #bidx
    def Q(bidx):
        return (set(), [bidx])

    # x -> a        &(a,b) -> x     --  x -> a
    A = {'x': set(['a'])};       B = [ (And('a','b'), 'x') ]
    assert APPLY(A, B) == {'x': (set(['a']), []),    'a':Q(0), 'b':Q(0)}

    # x -> a        &(a,!x) -> b    --  x -> a
    A = {'x': set(['a'])};       B = [ (And('a',Not('x')), 'b') ]
    assert APPLY(A, B) == {'x': (set(['a']), []),    Not('x'):Q(0), 'a':Q(0)}

    # x -> a b      &(a,b) -> c     --  x -> a b c
    A = {'x': set(['a','b'])};   B = [ (And('a','b'), 'c') ]
    assert APPLY(A, B) == {'x': (set(['a','b','c']), []),    'a':Q(0), 'b':Q(0)}

    # x -> a        &(a,b) -> y     --  x -> a [#0]
    A = {'x': set(['a'])};   B = [ (And('a','b'), 'y') ]
    assert APPLY(A, B) == {'x': (set(['a']), [0]),    'a':Q(0), 'b':Q(0)}

    # x -> a b c    &(a,b) -> c     --  x -> a b c
    A = {'x': set(['a','b','c'])}
    B = [ (And('a','b'), 'c') ]
    assert APPLY(A, B) == {'x': (set(['a','b','c']), []),    'a':Q(0), 'b':Q(0)}

    # x -> a b      &(a,b,c) -> y   --  x -> a b [#0]
    A = {'x': set(['a','b'])};   B = [ (And('a','b','c'), 'y') ]
    assert APPLY(A, B) == {'x': (set(['a','b']), [0]),    'a':Q(0), 'b':Q(0), 'c':Q(0)}

    # x -> a b      &(a,b) -> c     --  x -> a b c d
    # c -> d                            c -> d
    A = {'x': set(['a','b']), 'c': set(['d'])}
    B = [ (And('a','b'), 'c') ]
    assert APPLY(A, B) == {'x': (set(['a','b','c','d']), []), 'c': (set(['d']), []), 'a':Q(0), 'b':Q(0)}

    # x -> a b      &(a,b) -> c     --  x -> a b c d e
    # c -> d        &(c,d) -> e         c -> d e
    A = {'x': set(['a','b']), 'c': set(['d'])}
    B = [ (And('a','b'), 'c'), (And('c','d'), 'e') ]
    assert APPLY(A, B) == {'x': (set(['a','b','c','d','e']), []), 'c': (set(['d','e']), []), 'a':Q(0), 'b':Q(0), 'd':Q(1)}

    # x -> a b      &(a,y) -> z     --  x -> a b y z
    #               &(a,b) -> y
    A = {'x': set(['a','b'])}
    B = [ (And('a','y'), 'z'),
          (And('a','b'), 'y') ]
    assert APPLY(A,B)  == {'x': (set(['a','b','y','z']), []), 'a':(set(), [0,1]), 'y':Q(0), 'b':Q(1)}

    # x -> a b      &(a,!b) -> c    --  x -> a b
    A = {'x': set(['a', 'b'])}
    B = [ (And('a', Not('b')), 'c') ]
    assert APPLY(A,B)  == {'x': (set(['a', 'b']), []), 'a':Q(0), Not('b'):Q(0)}

    # !x -> !a !b   &(!a,b) -> c    --  !x -> !a !b
    A = {Not('x'): set([Not('a'), Not('b')])}
    B = [ (And(Not('a'),'b'), 'c') ]
    assert APPLY(A,B)  == {Not('x'): (set([Not('a'), Not('b')]), []), Not('a'):Q(0), 'b':Q(0)}

    # x -> a b      &(b,c) -> !a    --  x -> a b
    A = {'x': set(['a','b'])}
    B = [ (And('b','c'), Not('a')) ]
    assert APPLY(A,B)  == {'x': (set(['a','b']), []), 'b':Q(0), 'c':Q(0)}

    # x -> a b      &(a, b) -> c    --  x -> a b c p
    # c -> p a
    A = {'x': set(['a','b']), 'c': set(['p','a'])}
    B = [ (And('a','b'), 'c') ]
    assert APPLY(A,B)  == {'x': (set(['a','b','c','p']), []),
                            'c': (set(['p','a']), []), 'a':Q(0), 'b':Q(0)}


def test_FactRules_parse():
    f = FactRules('a -> b')
    assert f.prereq     == {'b': set(['a']), 'a': set(['b'])}

    f = FactRules('a -> !b')
    assert f.prereq     == {'b': set(['a']), 'a': set(['b'])}

    f = FactRules('!a -> b')
    assert f.prereq     == {'b': set(['a']), 'a': set(['b'])}

    f = FactRules('!a -> !b')
    assert f.prereq     == {'b': set(['a']), 'a': set(['b'])}

    f = FactRules('!z == nz')
    assert f.prereq     == {'z': set(['nz']), 'nz': set(['z'])}


def test_FactRules_parse2():
    raises(ValueError, lambda: FactRules('a -> !a'))

def test_FactRules_deduce():
    f = FactRules(['a -> b', 'b -> c', 'b -> d', 'c -> e'])
    def D(facts):
        kb = FactKB(f)
        kb.deduce_all_facts(facts)
        return kb

    assert D({'a': T})  == {'a': T, 'b': T, 'c': T, 'd': T, 'e': T}
    assert D({'b': T})  == {        'b': T, 'c': T, 'd': T, 'e': T}
    assert D({'c': T})  == {                'c': T,         'e': T}
    assert D({'d': T})  == {                        'd': T        }
    assert D({'e': T})  == {                                'e': T}

    assert D({'a': F})  == {'a': F                                }
    assert D({'b': F})  == {'a': F, 'b': F                        }
    assert D({'c': F})  == {'a': F, 'b': F, 'c': F                }
    assert D({'d': F})  == {'a': F, 'b': F,         'd': F        }

    assert D({'a': U})  == {'a': U} # XXX ok?


def test_FactRules_deduce2():
    # pos/neg/zero, but the rules are not sufficient to derive all relations
    f = FactRules(['pos -> !neg', 'pos -> !z'])
    def D(facts):
        kb = FactKB(f)
        kb.deduce_all_facts(facts)
        return kb

    assert D({'pos':T}) == {'pos': T, 'neg': F, 'z': F}
    assert D({'pos':F}) == {'pos': F                  }
    assert D({'neg':T}) == {'pos': F, 'neg': T        }
    assert D({'neg':F}) == {          'neg': F        }
    assert D({'z': T})  == {'pos': F,           'z': T}
    assert D({'z': F})  == {                    'z': F}

    # pos/neg/zero. rules are sufficient to derive all relations
    f = FactRules(['pos -> !neg', 'neg -> !pos', 'pos -> !z', 'neg -> !z'])

    assert D({'pos':T}) == {'pos': T, 'neg': F, 'z': F}
    assert D({'pos':F}) == {'pos': F                  }
    assert D({'neg':T}) == {'pos': F, 'neg': T, 'z': F}
    assert D({'neg':F}) == {          'neg': F        }
    assert D({'z': T})  == {'pos': F, 'neg': F, 'z': T}
    assert D({'z': F})  == {                    'z': F}


def test_FactRules_deduce_multiple():
    # deduction that involves _several_ starting points
    f = FactRules(['real == pos | npos'])
    def D(facts):
        kb = FactKB(f)
        kb.deduce_all_facts(facts)
        return kb

    assert D({'real': T})   == {'real': T}
    assert D({'real': F})   == {'real': F, 'pos': F, 'npos': F}
    assert D({'pos' : T})   == {'real': T, 'pos': T}
    assert D({'npos': T})   == {'real': T, 'npos': T}

    # --- key tests below ---
    assert D({'pos': F, 'npos': F}) == {'real': F, 'pos': F, 'npos': F}
    assert D({'real': T, 'pos': F}) == {'real': T, 'pos': F, 'npos': T}
    assert D({'real': T, 'npos':F}) == {'real': T, 'pos': T, 'npos': F}

    assert D({'pos': T, 'npos': F}) == {'real': T, 'pos': T, 'npos': F}
    assert D({'pos': F, 'npos': T}) == {'real': T, 'pos': F, 'npos': T}


def test_FactRules_deduce_multiple2():
    f = FactRules(['real == neg | zero | pos'])
    def D(facts):
        kb = FactKB(f)
        kb.deduce_all_facts(facts)
        return kb

    assert D({'real': T})   == {'real': T}
    assert D({'real': F})   == {'real': F, 'neg': F, 'zero': F, 'pos': F}
    assert D({'neg' : T})   == {'real': T, 'neg': T}
    assert D({'zero': T})   == {'real': T, 'zero': T}
    assert D({'pos' : T})   == {'real': T, 'pos': T}

    # --- key tests below ---
    assert D({'neg': F, 'zero': F, 'pos': F})   ==  {'real': F, 'neg': F, 'zero': F, 'pos': F}
    assert D({'real':T, 'neg': F})              ==  {'real': T, 'neg': F}
    assert D({'real':T, 'zero':F})              ==  {'real': T, 'zero':F}
    assert D({'real':T, 'pos': F})              ==  {'real': T, 'pos': F}

    assert D({'real':T,           'zero': F, 'pos': F}) == {'real': T, 'neg': T, 'zero': F, 'pos': F}
    assert D({'real':T, 'neg': F,            'pos': F}) == {'real': T, 'neg': F, 'zero': T, 'pos': F}
    assert D({'real':T, 'neg': F, 'zero': F          }) == {'real': T, 'neg': F, 'zero': F, 'pos': T}


    assert D({'neg': T, 'zero': F, 'pos': F})   ==  {'real': T, 'neg': T, 'zero': F, 'pos': F}
    assert D({'neg': F, 'zero': T, 'pos': F})   ==  {'real': T, 'neg': F, 'zero': T, 'pos': F}
    assert D({'neg': F, 'zero': F, 'pos': T})   ==  {'real': T, 'neg': F, 'zero': F, 'pos': T}


def test_FactRules_deduce_base():
    # deduction that starts from base

    f = FactRules(['real  == neg | zero | pos',
                   'neg   -> real & !zero & !pos',
                   'pos   -> real & !zero & !neg'])
    base = FactKB(f)

    base.deduce_all_facts({'real': T, 'neg': F})
    assert base == {'real': T, 'neg': F}

    base.deduce_all_facts({'zero': F})
    assert base == {'real': T, 'neg': F, 'zero': F, 'pos': T}


def test_FactRules_deduce_staticext():
    # verify that static beta-extensions deduction takes place
    f = FactRules(['real  == neg | zero | pos',
                   'neg   -> real & !zero & !pos',
                   'pos   -> real & !zero & !neg',
                   'nneg  == real & !neg',
                   'npos  == real & !pos'])

    assert ('npos', True) in f.full_implications[('neg', True)]
    assert ('nneg', True) in f.full_implications[('pos', True)]
    assert ('nneg', True) in f.full_implications[('zero', True)]
    assert ('npos', True) in f.full_implications[('zero', True)]<|MERGE_RESOLUTION|>--- conflicted
+++ resolved
@@ -28,15 +28,9 @@
     assert D([('a','b'), ('b','a')]) == ({'a': set(['b']), 'b': set(['a'])},  {'a': set(['b']), 'b': set(['a'])})
 
     # see if it catches inconsistency
-<<<<<<< HEAD
-    raises(ValueError, lambda: D([('a','!a')]))
-    raises(ValueError, lambda: D([('a','b'), ('b','!a')]))
-    raises(ValueError, lambda: D([('a','b'), ('b','c'), ('b','na'), ('na','!a')]))
-=======
-    raises(ValueError, "D([('a',Not('a'))])")
-    raises(ValueError, "D([('a','b'), ('b',Not('a'))])")
-    raises(ValueError, "D([('a','b'), ('b','c'), ('b','na'), ('na',Not('a'))])")
->>>>>>> 111dda03
+    raises(ValueError, lambda: D([('a',Not('a'))]))
+    raises(ValueError, lambda: D([('a','b'), ('b',Not('a'))]))
+    raises(ValueError, lambda: D([('a','b'), ('b','c'), ('b','na'), ('na',Not('a'))]))
 
 
     # something related to real-world
