--- conflicted
+++ resolved
@@ -154,13 +154,7 @@
         if evaluate is None:
             evaluate = global_evaluate[0]
         from sympy.functions.elementary.exponential import exp_polar
-<<<<<<< HEAD
-        from sympy.functions import log
-        # don't optimize "if e==0; return 1" here; it's better to handle that
-        # in the calling routine so this doesn't get called
-=======
-
->>>>>>> 0e9e62c2
+
         b = _sympify(b)
         e = _sympify(e)
         if evaluate:
