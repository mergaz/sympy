--- conflicted
+++ resolved
@@ -413,11 +413,8 @@
     _eval_is_real = lambda self: self._eval_template_is_attr('is_real', when_multiple=None)
     _eval_is_antihermitian = lambda self: self._eval_template_is_attr('is_antihermitian', when_multiple=None)
     _eval_is_bounded = lambda self: self._eval_template_is_attr('is_bounded', when_multiple=None)
-<<<<<<< HEAD
     _eval_is_hermitian = lambda self: self._eval_template_is_attr('is_hermitian', when_multiple=None)
-=======
     _eval_is_imaginary = lambda self: self._eval_template_is_attr('is_imaginary', when_multiple=None)
->>>>>>> b3c4e543
     _eval_is_integer = lambda self: self._eval_template_is_attr('is_integer', when_multiple=None)
     _eval_is_commutative = lambda self: self._eval_template_is_attr('is_commutative')
 
