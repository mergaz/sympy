--- conflicted
+++ resolved
@@ -47,9 +47,6 @@
         res.set_repr((r1, op, r2))
         
 class Expr(Basic, EvalfMixin):
-<<<<<<< HEAD
-    #__slots__ = []
-=======
     """
     Base class for algebraic expressions.
 
@@ -64,8 +61,7 @@
     sympy.core.basic.Basic
     """
 
-    __slots__ = []
->>>>>>> 0e9e62c2
+    #__slots__ = []
 
     @property
     def _diff_wrt(self):
