from __future__ import print_function, division

import decimal
import fractions
import math
import re as regex
from collections import defaultdict

from .containers import Tuple
from .sympify import converter, sympify, _sympify, SympifyError
from .singleton import S, Singleton
<<<<<<< HEAD
from .expr import Expr, AtomicExpr, make_repr
from .decorators import _sympifyit, deprecated
=======
from .expr import Expr, AtomicExpr
from .decorators import _sympifyit
>>>>>>> 0e9e62c2
from .cache import cacheit, clear_cache
from .logic import fuzzy_not
from sympy.core.compatibility import (
    as_int, integer_types, long, string_types, with_metaclass, HAS_GMPY,
    SYMPY_INTS)
import mpmath
import mpmath.libmp as mlib
from mpmath.libmp import mpf_pow, mpf_pi, mpf_e, phi_fixed
from mpmath.ctx_mp import mpnumeric
from mpmath.libmp.libmpf import (
    finf as _mpf_inf, fninf as _mpf_ninf,
    fnan as _mpf_nan, fzero as _mpf_zero, _normalize as mpf_normalize,
    prec_to_dps)
from sympy.utilities.misc import debug

rnd = mlib.round_nearest

_LOG2 = math.log(2)


def comp(z1, z2, tol=None):
    """Return a bool indicating whether the error between z1 and z2 is <= tol.

    If ``tol`` is None then True will be returned if there is a significant
    difference between the numbers: ``abs(z1 - z2)*10**p <= 1/2`` where ``p``
    is the lower of the precisions of the values. A comparison of strings will
    be made if ``z1`` is a Number and a) ``z2`` is a string or b) ``tol`` is ''
    and ``z2`` is a Number.

    When ``tol`` is a nonzero value, if z2 is non-zero and ``|z1| > 1``
    the error is normalized by ``|z1|``, so if you want to see if the
    absolute error between ``z1`` and ``z2`` is <= ``tol`` then call this
    as ``comp(z1 - z2, 0, tol)``.
    """
    if type(z2) is str:
        if not isinstance(z1, Number):
            raise ValueError('when z2 is a str z1 must be a Number')
        return str(z1) == z2
    if not z1:
        z1, z2 = z2, z1
    if not z1:
        return True
    if not tol:
        if tol is None:
            if type(z2) is str and getattr(z1, 'is_Number', False):
                return str(z1) == z2
            a, b = Float(z1), Float(z2)
            return int(abs(a - b)*10**prec_to_dps(
                min(a._prec, b._prec)))*2 <= 1
        elif all(getattr(i, 'is_Number', False) for i in (z1, z2)):
            return z1._prec == z2._prec and str(z1) == str(z2)
        raise ValueError('exact comparison requires two Numbers')
    diff = abs(z1 - z2)
    az1 = abs(z1)
    if z2 and az1 > 1:
        return diff/az1 <= tol
    else:
        return diff <= tol


def mpf_norm(mpf, prec):
    """Return the mpf tuple normalized appropriately for the indicated
    precision after doing a check to see if zero should be returned or
    not when the mantissa is 0. ``mpf_normlize`` always assumes that this
    is zero, but it may not be since the mantissa for mpf's values "+inf",
    "-inf" and "nan" have a mantissa of zero, too.

    Note: this is not intended to validate a given mpf tuple, so sending
    mpf tuples that were not created by mpmath may produce bad results. This
    is only a wrapper to ``mpf_normalize`` which provides the check for non-
    zero mpfs that have a 0 for the mantissa.
    """
    sign, man, expt, bc = mpf
    if not man:
        # hack for mpf_normalize which does not do this;
        # it assumes that if man is zero the result is 0
        # (see issue 6639)
        if not bc:
            return _mpf_zero
        else:
            # don't change anything; this should already
            # be a well formed mpf tuple
            return mpf
    rv = mpf_normalize(sign, man, expt, bc, prec, rnd)
    return rv

# TODO: we should use the warnings module
_errdict = {"divide": False}


def seterr(divide=False):
    """
    Should sympy raise an exception on 0/0 or return a nan?

    divide == True .... raise an exception
    divide == False ... return nan
    """
    if _errdict["divide"] != divide:
        clear_cache()
        _errdict["divide"] = divide


def _decimal_to_Rational_prec(dec):
    """Convert an ordinary decimal instance to a Rational."""
    if not dec.is_finite():
        raise TypeError("dec must be finite, got %s." % dec)
    s, d, e = dec.as_tuple()
    prec = len(d)
    if e >= 0:  # it's an integer
        rv = Integer(int(dec))
    else:
        s = (-1)**s
        d = sum([di*10**i for i, di in enumerate(reversed(d))])
        rv = Rational(s*d, 10**-e)
    return rv, prec


def _literal_float(f):
    """Return True if n can be interpreted as a floating point number."""
    pat = r"[-+]?((\d*\.\d+)|(\d+\.?))(eE[-+]?\d+)?"
    return bool(regex.match(pat, f))

# (a,b) -> gcd(a,b)
_gcdcache = {}

# TODO caching with decorator, but not to degrade performance


def igcd(*args):
    """Computes positive integer greatest common divisor.

    The algorithm is based on the well known Euclid's algorithm. To
    improve speed, igcd() has its own caching mechanism implemented.

    Examples
    ========

    >>> from sympy.core.numbers import igcd
    >>> igcd(2, 4)
    2
    >>> igcd(5, 10, 15)
    5

    """
    a = args[0]
    for b in args[1:]:
        try:
            a = _gcdcache[(a, b)]
        except KeyError:
            a, b = as_int(a), as_int(b)

            if a and b:
                if b < 0:
                    b = -b

                while b:
                    a, b = b, a % b
            else:
                a = abs(a or b)

            _gcdcache[(a, b)] = a
        if a == 1 or b == 1:
            return 1
    return a


def ilcm(*args):
    """Computes integer least common multiple.

    Examples
    ========

    >>> from sympy.core.numbers import ilcm
    >>> ilcm(5, 10)
    10
    >>> ilcm(7, 3)
    21
    >>> ilcm(5, 10, 15)
    30

    """
    if 0 in args:
        return 0
    a = args[0]
    for b in args[1:]:
        a = a*b // igcd(a, b)
    return a


def igcdex(a, b):
    """Returns x, y, g such that g = x*a + y*b = gcd(a, b).

       >>> from sympy.core.numbers import igcdex
       >>> igcdex(2, 3)
       (-1, 1, 1)
       >>> igcdex(10, 12)
       (-1, 1, 2)

       >>> x, y, g = igcdex(100, 2004)
       >>> x, y, g
       (-20, 1, 4)
       >>> x*100 + y*2004
       4

    """
    if (not a) and (not b):
        return (0, 1, 0)

    if not a:
        return (0, b//abs(b), abs(b))
    if not b:
        return (a//abs(a), 0, abs(a))

    if a < 0:
        a, x_sign = -a, -1
    else:
        x_sign = 1

    if b < 0:
        b, y_sign = -b, -1
    else:
        y_sign = 1

    x, y, r, s = 1, 0, 0, 1

    while b:
        (c, q) = (a % b, a // b)
        (a, b, r, s, x, y) = (b, c, x - q*r, y - q*s, r, s)

    return (x*x_sign, y*y_sign, a)


class Number(AtomicExpr):
    """
    Represents any kind of number in sympy.

    Floating point numbers are represented by the Float class.
    Integer numbers (of any size), together with rational numbers (again,
    there is no limit on their size) are represented by the Rational class.

    If you want to represent, for example, ``1+sqrt(2)``, then you need to do::

      Rational(1) + sqrt(Rational(2))
    """
    is_commutative = True
    is_number = True
    is_Number = True

    __slots__ = []

    # Used to make max(x._prec, y._prec) return x._prec when only x is a float
    _prec = -1

    def __new__(cls, *obj):
        if len(obj) == 1:
            obj = obj[0]

        if isinstance(obj, Number):
            return obj
        if isinstance(obj, SYMPY_INTS):
            return Integer(obj)
        if isinstance(obj, tuple) and len(obj) == 2:
            return Rational(*obj)
        if isinstance(obj, (float, mpmath.mpf, decimal.Decimal)):
            return Float(obj)
        if isinstance(obj, string_types):
            val = sympify(obj)
            if isinstance(val, Number):
                return val
            else:
                raise ValueError('String "%s" does not denote a Number' % obj)
            if isinstance(obj, Number):
                return obj
        msg = "expected str|int|long|float|Decimal|Number object but got %r"
        raise TypeError(msg % type(obj).__name__)

    def __divmod__(self, other):
        from .containers import Tuple
        from sympy.functions.elementary.complexes import sign

        try:
            other = Number(other)
        except TypeError:
            msg = "unsupported operand type(s) for divmod(): '%s' and '%s'"
            raise TypeError(msg % (type(self).__name__, type(other).__name__))
        if not other:
            raise ZeroDivisionError('modulo by zero')
        if self.is_Integer and other.is_Integer:
            return Tuple(*divmod(self.p, other.p))
        else:
            rat = self/other
        w = sign(rat)*int(abs(rat))  # = rat.floor()
        r = self - other*w
        return Tuple(w, r)

    def __rdivmod__(self, other):
        try:
            other = Number(other)
        except TypeError:
            msg = "unsupported operand type(s) for divmod(): '%s' and '%s'"
            raise TypeError(msg % (type(other).__name__, type(self).__name__))
        return divmod(other, self)

    def __round__(self, *args):
        return round(float(self), *args)

    def _as_mpf_val(self, prec):
        """Evaluation of mpf tuple accurate to at least prec bits."""
        raise NotImplementedError('%s needs ._as_mpf_val() method' %
            (self.__class__.__name__))

    def _eval_evalf(self, prec):
        return Float._new(self._as_mpf_val(prec), prec)

    def _as_mpf_op(self, prec):
        prec = max(prec, self._prec)
        return self._as_mpf_val(prec), prec

    def __float__(self):
        return mlib.to_float(self._as_mpf_val(53))

    def _eval_conjugate(self):
        return self

    def _eval_order(self, *symbols):
        from sympy import Order
        # Order(5, x, y) -> Order(1,x,y)
        return Order(S.One, *symbols)

    def _eval_subs(self, old, new):
        if old == -self:
            return -new
        return self  # there is no other possibility

    def _eval_is_finite(self):
        return True

    @classmethod
    def class_key(cls):
        return 1, 0, 'Number'

    @cacheit
    def sort_key(self, order=None):
        return self.class_key(), (0, ()), (), self

    @_sympifyit('other', NotImplemented)
    def __add__(self, other):
        res = None
        if isinstance(other, Number):
            if other is S.NaN:
                res = S.NaN
            elif other is S.Infinity:
                res = S.Infinity
            elif other is S.NegativeInfinity:
                res = S.NegativeInfinity
        if res is None:
            res = AtomicExpr.__add__(self, other)
        make_repr(self, "+", other, res)
        return res

    @_sympifyit('other', NotImplemented)
    def __sub__(self, other):
        res = None
        if isinstance(other, Number):
            if other is S.NaN:
                res = S.NaN
            elif other is S.Infinity:
                res = S.NegativeInfinity
            elif other is S.NegativeInfinity:
                res = S.Infinity
        if res is None:
            res = AtomicExpr.__sub__(self, other)
        make_repr(self, "-", other, res)
        return res

    @_sympifyit('other', NotImplemented)
    def __mul__(self, other):
        res = None
        if isinstance(other, Number):
            if other is S.NaN:
                res = S.NaN
            elif other is S.Infinity:
                if self.is_zero:
                    res = S.NaN
                elif self.is_positive:
                    res = S.Infinity
                else:
                    res = S.NegativeInfinity
            elif other is S.NegativeInfinity:
                if self.is_zero:
                    res = S.NaN
                elif self.is_positive:
                    res = S.NegativeInfinity
                else:
                    res = S.Infinity
        elif isinstance(other, Tuple):
            res = NotImplemented
        if res is None:
            res = AtomicExpr.__mul__(self, other)
        make_repr(self, "*", other, res)
        return res

    @_sympifyit('other', NotImplemented)
    def __div__(self, other):
        res = None
        if isinstance(other, Number):
            if other is S.NaN:
                res = S.NaN
            elif other is S.Infinity or other is S.NegativeInfinity:
                res = S.Zero
        if res is None:
            res = AtomicExpr.__div__(self, other)
        make_repr(self, "/", other, res)
        return res

    __truediv__ = __div__

    def __eq__(self, other):
        raise NotImplementedError('%s needs .__eq__() method' %
            (self.__class__.__name__))

    def __ne__(self, other):
        raise NotImplementedError('%s needs .__ne__() method' %
            (self.__class__.__name__))

    def __lt__(self, other):
        try:
            other = _sympify(other)
        except SympifyError:
            raise TypeError("Invalid comparison %s < %s" % (self, other))
        raise NotImplementedError('%s needs .__lt__() method' %
            (self.__class__.__name__))

    def __le__(self, other):
        try:
            other = _sympify(other)
        except SympifyError:
            raise TypeError("Invalid comparison %s <= %s" % (self, other))
        raise NotImplementedError('%s needs .__le__() method' %
            (self.__class__.__name__))

    def __gt__(self, other):
        try:
            other = _sympify(other)
        except SympifyError:
            raise TypeError("Invalid comparison %s > %s" % (self, other))
        return _sympify(other).__lt__(self)

    def __ge__(self, other):
        try:
            other = _sympify(other)
        except SympifyError:
            raise TypeError("Invalid comparison %s >= %s" % (self, other))
        return _sympify(other).__le__(self)

    def __hash__(self):
        return super(Number, self).__hash__()

    def is_constant(self, *wrt, **flags):
        return True

    def as_coeff_mul(self, *deps, **kwargs):
        # a -> c*t
        if self.is_Rational or not kwargs.pop('rational', True):
            return self, tuple()
        elif self.is_negative:
            return S.NegativeOne, (-self,)
        return S.One, (self,)

    def as_coeff_add(self, *deps):
        # a -> c + t
        if self.is_Rational:
            return self, tuple()
        return S.Zero, (self,)

    def as_coeff_Mul(self, rational=False):
        """Efficiently extract the coefficient of a product. """
        if rational and not self.is_Rational:
            return S.One, self
        return self, S.One

    def as_coeff_Add(self):
        """Efficiently extract the coefficient of a summation. """
        return self, S.Zero

    def gcd(self, other):
        """Compute GCD of `self` and `other`. """
        from sympy.polys import gcd
        return gcd(self, other)

    def lcm(self, other):
        """Compute LCM of `self` and `other`. """
        from sympy.polys import lcm
        return lcm(self, other)

    def cofactors(self, other):
        """Compute GCD and cofactors of `self` and `other`. """
        from sympy.polys import cofactors
        return cofactors(self, other)


class Float(Number):
    """Represent a floating-point number of arbitrary precision.

    Examples
    ========

    >>> from sympy import Float
    >>> Float(3.5)
    3.50000000000000
    >>> Float(3)
    3.00000000000000

    Creating Floats from strings (and Python ``int`` and ``long``
    types) will give a minimum precision of 15 digits, but the
    precision will automatically increase to capture all digits
    entered.

    >>> Float(1)
    1.00000000000000
    >>> Float(10**20)
    100000000000000000000.
    >>> Float('1e20')
    100000000000000000000.

    However, *floating-point* numbers (Python ``float`` types) retain
    only 15 digits of precision:

    >>> Float(1e20)
    1.00000000000000e+20
    >>> Float(1.23456789123456789)
    1.23456789123457

    It may be preferable to enter high-precision decimal numbers
    as strings:

    Float('1.23456789123456789')
    1.23456789123456789

    The desired number of digits can also be specified:

    >>> Float('1e-3', 3)
    0.00100
    >>> Float(100, 4)
    100.0

    Float can automatically count significant figures if a null string
    is sent for the precision; space are also allowed in the string. (Auto-
    counting is only allowed for strings, ints and longs).

    >>> Float('123 456 789 . 123 456', '')
    123456789.123456
    >>> Float('12e-3', '')
    0.012
    >>> Float(3, '')
    3.

    If a number is written in scientific notation, only the digits before the
    exponent are considered significant if a decimal appears, otherwise the
    "e" signifies only how to move the decimal:

    >>> Float('60.e2', '')  # 2 digits significant
    6.0e+3
    >>> Float('60e2', '')  # 4 digits significant
    6000.
    >>> Float('600e-2', '')  # 3 digits significant
    6.00

    Notes
    =====

    Floats are inexact by their nature unless their value is a binary-exact
    value.

    >>> approx, exact = Float(.1, 1), Float(.125, 1)

    For calculation purposes, evalf needs to be able to change the precision
    but this will not increase the accuracy of the inexact value. The
    following is the most accurate 5-digit approximation of a value of 0.1
    that had only 1 digit of precision:

    >>> approx.evalf(5)
    0.099609

    By contrast, 0.125 is exact in binary (as it is in base 10) and so it
    can be passed to Float or evalf to obtain an arbitrary precision with
    matching accuracy:

    >>> Float(exact, 5)
    0.12500
    >>> exact.evalf(20)
    0.12500000000000000000

    Trying to make a high-precision Float from a float is not disallowed,
    but one must keep in mind that the *underlying float* (not the apparent
    decimal value) is being obtained with high precision. For example, 0.3
    does not have a finite binary representation. The closest rational is
    the fraction 5404319552844595/2**54. So if you try to obtain a Float of
    0.3 to 20 digits of precision you will not see the same thing as 0.3
    followed by 19 zeros:

    >>> Float(0.3, 20)
    0.29999999999999998890

    If you want a 20-digit value of the decimal 0.3 (not the floating point
    approximation of 0.3) you should send the 0.3 as a string. The underlying
    representation is still binary but a higher precision than Python's float
    is used:

    >>> Float('0.3', 20)
    0.30000000000000000000

    Although you can increase the precision of an existing Float using Float
    it will not increase the accuracy -- the underlying value is not changed:

    >>> def show(f): # binary rep of Float
    ...     from sympy import Mul, Pow
    ...     s, m, e, b = f._mpf_
    ...     v = Mul(int(m), Pow(2, int(e), evaluate=False), evaluate=False)
    ...     print('%s at prec=%s' % (v, f._prec))
    ...
    >>> t = Float('0.3', 3)
    >>> show(t)
    4915/2**14 at prec=13
    >>> show(Float(t, 20)) # higher prec, not higher accuracy
    4915/2**14 at prec=70
    >>> show(Float(t, 2)) # lower prec
    307/2**10 at prec=10

    The same thing happens when evalf is used on a Float:

    >>> show(t.evalf(20))
    4915/2**14 at prec=70
    >>> show(t.evalf(2))
    307/2**10 at prec=10

    Finally, Floats can be instantiated with an mpf tuple (n, c, p) to
    produce the number (-1)**n*c*2**p:

    >>> n, c, p = 1, 5, 0
    >>> (-1)**n*c*2**p
    -5
    >>> Float((1, 5, 0))
    -5.00000000000000

    An actual mpf tuple also contains the number of bits in c as the last
    element of the tuple:

    >>> _._mpf_
    (1, 5, 0, 3)

    This is not needed for instantiation and is not the same thing as the
    precision. The mpf tuple and the precision are two separate quantities
    that Float tracks.

    """
    __slots__ = ['_mpf_', '_prec']

    # A Float represents many real numbers,
    # both rational and irrational.
    is_rational = None
    is_irrational = None
    is_number = True

    is_real = True

    is_Float = True

    def __new__(cls, num, prec=None):
        if isinstance(num, string_types):
            num = num.replace(' ', '')
            if num.startswith('.') and len(num) > 1:
                num = '0' + num
            elif num.startswith('-.') and len(num) > 2:
                num = '-0.' + num[2:]
        elif isinstance(num, float) and num == 0:
            num = '0'
        elif isinstance(num, (SYMPY_INTS, Integer)):
            num = str(num)  # faster than mlib.from_int
        elif isinstance(num, mpmath.mpf):
            num = num._mpf_

        if prec is None:
            dps = 15
            if isinstance(num, Float):
                return num
            if isinstance(num, string_types) and _literal_float(num):
                try:
                    Num = decimal.Decimal(num)
                except decimal.InvalidOperation:
                    pass
                else:
                    isint = '.' not in num
                    num, dps = _decimal_to_Rational_prec(Num)
                    if num.is_Integer and isint:
                        dps = max(dps, len(str(num).lstrip('-')))
                    dps = max(15, dps)
        elif prec == '':
            if not isinstance(num, string_types):
                raise ValueError('The null string can only be used when '
                'the number to Float is passed as a string or an integer.')
            ok = None
            if _literal_float(num):
                try:
                    Num = decimal.Decimal(num)
                except decimal.InvalidOperation:
                    pass
                else:
                    isint = '.' not in num
                    num, dps = _decimal_to_Rational_prec(Num)
                    if num.is_Integer and isint:
                        dps = max(dps, len(str(num).lstrip('-')))
                    ok = True
            if ok is None:
                raise ValueError('string-float not recognized: %s' % num)
        else:
            dps = prec

        prec = mlib.libmpf.dps_to_prec(dps)
        if isinstance(num, float):
            _mpf_ = mlib.from_float(num, prec, rnd)
        elif isinstance(num, str):
            _mpf_ = mlib.from_str(num, prec, rnd)
        elif isinstance(num, decimal.Decimal):
            _mpf_ = mlib.from_str(str(num), prec, rnd)
        elif isinstance(num, Rational):
            _mpf_ = mlib.from_rational(num.p, num.q, prec, rnd)
        elif isinstance(num, tuple) and len(num) in (3, 4):
            if type(num[1]) is str:
                # it's a hexadecimal (coming from a pickled object)
                # assume that it is in standard form
                num = list(num)
                num[1] = long(num[1], 16)
                _mpf_ = tuple(num)
            else:
                if not num[1] and len(num) == 4:
                    # handle normalization hack
                    return Float._new(num, prec)
                else:
                    _mpf_ = mpmath.mpf(
                        S.NegativeOne**num[0]*num[1]*2**num[2])._mpf_
        elif isinstance(num, Float):
            _mpf_ = num._mpf_
            if prec < num._prec:
                _mpf_ = mpf_norm(_mpf_, prec)
        else:
            _mpf_ = mpmath.mpf(num)._mpf_

        # special cases
        if _mpf_ == _mpf_zero:
            pass  # we want a Float
        elif _mpf_ == _mpf_nan:
            return S.NaN

        obj = Expr.__new__(cls)
        obj._mpf_ = _mpf_
        obj._prec = prec
        return obj

    @classmethod
    def _new(cls, _mpf_, _prec):
        # special cases
        if _mpf_ == _mpf_zero:
            return S.Zero  # XXX this is different from Float which gives 0.0
        elif _mpf_ == _mpf_nan:
            return S.NaN

        obj = Expr.__new__(cls)
        obj._mpf_ = mpf_norm(_mpf_, _prec)
        obj._prec = _prec
        return obj

    # mpz can't be pickled
    def __getnewargs__(self):
        return (mlib.to_pickable(self._mpf_),)

    def __getstate__(self):
        return {'_prec': self._prec}

    def _hashable_content(self):
        return (self._mpf_, self._prec)

    def floor(self):
        return Integer(int(mlib.to_int(
            mlib.mpf_floor(self._mpf_, self._prec))))

    def ceiling(self):
        return Integer(int(mlib.to_int(
            mlib.mpf_ceil(self._mpf_, self._prec))))

    @property
    def num(self):
        return mpmath.mpf(self._mpf_)

    def _as_mpf_val(self, prec):
        rv = mpf_norm(self._mpf_, prec)
        if rv != self._mpf_ and self._prec == prec:
            debug(self._mpf_, rv)
        return rv

    def _as_mpf_op(self, prec):
        return self._mpf_, max(prec, self._prec)

    def _eval_is_finite(self):
        if self._mpf_ in (_mpf_inf, _mpf_ninf):
            return False
        return True

    def _eval_is_infinite(self):
        if self._mpf_ in (_mpf_inf, _mpf_ninf):
            return True
        return False

    def _eval_is_integer(self):
        return self._mpf_ == _mpf_zero

    def _eval_is_negative(self):
        if self._mpf_ == _mpf_ninf:
            return True
        if self._mpf_ == _mpf_inf:
            return False
        return self.num < 0

    def _eval_is_positive(self):
        if self._mpf_ == _mpf_inf:
            return True
        if self._mpf_ == _mpf_ninf:
            return False
        return self.num > 0

    def _eval_is_zero(self):
        return self._mpf_ == _mpf_zero

    def __nonzero__(self):
        return self._mpf_ != _mpf_zero

    __bool__ = __nonzero__

    def __neg__(self):
        res = Float._new(mlib.mpf_neg(self._mpf_), self._prec)
        self.make_repr1("-", res)
        return res

    @_sympifyit('other', NotImplemented)
    def __add__(self, other):
        if isinstance(other, Number):
            rhs, prec = other._as_mpf_op(self._prec)
            res = Float._new(mlib.mpf_add(self._mpf_, rhs, prec, rnd), prec)
        else:
            res = Number.__add__(self, other)
        make_repr(self, "+", other, res)
        return res

    @_sympifyit('other', NotImplemented)
    def __sub__(self, other):
        if isinstance(other, Number):
            rhs, prec = other._as_mpf_op(self._prec)
            res = Float._new(mlib.mpf_sub(self._mpf_, rhs, prec, rnd), prec)
        else:
            res = Number.__sub__(self, other)
        make_repr(self, "-", other, res)
        return res

    @_sympifyit('other', NotImplemented)
    def __mul__(self, other):
        if isinstance(other, Number):
            rhs, prec = other._as_mpf_op(self._prec)
            res = Float._new(mlib.mpf_mul(self._mpf_, rhs, prec, rnd), prec)
        else:
            res = Number.__mul__(self, other)
        make_repr(self, "*", other, res)
        return res

    @_sympifyit('other', NotImplemented)
    def __div__(self, other):
        if isinstance(other, Number) and other != 0:
            rhs, prec = other._as_mpf_op(self._prec)
            res = Float._new(mlib.mpf_div(self._mpf_, rhs, prec, rnd), prec)
        else:
            res = Number.__div__(self, other)
        make_repr(self, "/", other, res)
        return res

    __truediv__ = __div__

    @_sympifyit('other', NotImplemented)
    def __mod__(self, other):
        if isinstance(other, Rational) and other.q != 1:
            # calculate mod with Rationals, *then* round the result
            return Float(Rational.__mod__(Rational(self), other),
                prec_to_dps(self._prec))
        if isinstance(other, Float):
            r = self/other
            if r == int(r):
                prec = max([prec_to_dps(i)
                    for i in (self._prec, other._prec)])
                return Float(0, prec)
        if isinstance(other, Number):
            rhs, prec = other._as_mpf_op(self._prec)
            return Float._new(mlib.mpf_mod(self._mpf_, rhs, prec, rnd), prec)
        return Number.__mod__(self, other)

    @_sympifyit('other', NotImplemented)
    def __rmod__(self, other):
        if isinstance(other, Float):
            return other.__mod__(self)
        if isinstance(other, Number):
            rhs, prec = other._as_mpf_op(self._prec)
            return Float._new(mlib.mpf_mod(rhs, self._mpf_, prec, rnd), prec)
        return Number.__rmod__(self, other)

    def _eval_power(self, expt):
        res = self.__eval_power(expt)
        if isinstance(res, Expr):
            make_repr(self, "**", expt, res)
        return res
        
    def __eval_power(self, expt):
        """
        expt is symbolic object but not equal to 0, 1

        (-p)**r -> exp(r*log(-p)) -> exp(r*(log(p) + I*Pi)) ->
                  -> p**r*(sin(Pi*r) + cos(Pi*r)*I)
        """
        if self == 0:
            if expt.is_positive:
                return S.Zero
            if expt.is_negative:
                return Float('inf')
        if isinstance(expt, Number):
            if isinstance(expt, Integer):
                prec = self._prec
                return Float._new(
                    mlib.mpf_pow_int(self._mpf_, expt.p, prec, rnd), prec)
            elif isinstance(expt, Rational) and \
                    expt.p == 1 and expt.q % 2 and self.is_negative:
                return Pow(S.NegativeOne, expt, evaluate=False)*(
                    -self)._eval_power(expt)
            expt, prec = expt._as_mpf_op(self._prec)
            mpfself = self._mpf_
            try:
                y = mpf_pow(mpfself, expt, prec, rnd)
                return Float._new(y, prec)
            except mlib.ComplexResult:
                re, im = mlib.mpc_pow(
                    (mpfself, _mpf_zero), (expt, _mpf_zero), prec, rnd)
                return Float._new(re, prec) + \
                    Float._new(im, prec)*S.ImaginaryUnit

    def __abs__(self):
        res = Float._new(mlib.mpf_abs(self._mpf_), self._prec)
        self.make_repr1("abs", res)
        return res

    def __int__(self):
        if self._mpf_ == _mpf_zero:
            return 0
        return int(mlib.to_int(self._mpf_))  # uses round_fast = round_down

    __long__ = __int__

    def __eq__(self, other):
        if isinstance(other, float):
            # coerce to Float at same precision
            o = Float(other)
            try:
                ompf = o._as_mpf_val(self._prec)
            except ValueError:
                return False
            return bool(mlib.mpf_eq(self._mpf_, ompf))
        try:
            other = _sympify(other)
        except SympifyError:
            return False    # sympy != other  -->  not ==
        if isinstance(other, NumberSymbol):
            if other.is_irrational:
                return False
            return other.__eq__(self)
        if isinstance(other, Float):
            return bool(mlib.mpf_eq(self._mpf_, other._mpf_))
        if isinstance(other, Number):
            # numbers should compare at the same precision;
            # all _as_mpf_val routines should be sure to abide
            # by the request to change the prec if necessary; if
            # they don't, the equality test will fail since it compares
            # the mpf tuples
            ompf = other._as_mpf_val(self._prec)
            return bool(mlib.mpf_eq(self._mpf_, ompf))
        return False    # Float != non-Number

    def __ne__(self, other):
        return not self.__eq__(other)

    def __gt__(self, other):
        try:
            other = _sympify(other)
        except SympifyError:
            raise TypeError("Invalid comparison %s > %s" % (self, other))
        if isinstance(other, NumberSymbol):
            return other.__le__(self)
        if other.is_comparable:
            other = other.evalf()
        if isinstance(other, Number) and other is not S.NaN:
            return _sympify(bool(
                mlib.mpf_gt(self._mpf_, other._as_mpf_val(self._prec))))
        return Expr.__gt__(self, other)

    def __ge__(self, other):
        try:
            other = _sympify(other)
        except SympifyError:
            raise TypeError("Invalid comparison %s >= %s" % (self, other))
        if isinstance(other, NumberSymbol):
            return other.__lt__(self)
        if other.is_comparable:
            other = other.evalf()
        if isinstance(other, Number) and other is not S.NaN:
            return _sympify(bool(
                mlib.mpf_ge(self._mpf_, other._as_mpf_val(self._prec))))
        return Expr.__ge__(self, other)

    def __lt__(self, other):
        try:
            other = _sympify(other)
        except SympifyError:
            raise TypeError("Invalid comparison %s < %s" % (self, other))
        if isinstance(other, NumberSymbol):
            return other.__ge__(self)
        if other.is_real and other.is_number:
            other = other.evalf()
        if isinstance(other, Number) and other is not S.NaN:
            return _sympify(bool(
                mlib.mpf_lt(self._mpf_, other._as_mpf_val(self._prec))))
        return Expr.__lt__(self, other)

    def __le__(self, other):
        try:
            other = _sympify(other)
        except SympifyError:
            raise TypeError("Invalid comparison %s <= %s" % (self, other))
        if isinstance(other, NumberSymbol):
            return other.__gt__(self)
        if other.is_real and other.is_number:
            other = other.evalf()
        if isinstance(other, Number) and other is not S.NaN:
            return _sympify(bool(
                mlib.mpf_le(self._mpf_, other._as_mpf_val(self._prec))))
        return Expr.__le__(self, other)

    def __hash__(self):
        return super(Float, self).__hash__()

    def epsilon_eq(self, other, epsilon="1e-15"):
        return abs(self - other) < Float(epsilon)

    def _sage_(self):
        import sage.all as sage
        return sage.RealNumber(str(self))

    def __format__(self, format_spec):
        return format(decimal.Decimal(str(self)), format_spec)


# Add sympify converters
converter[float] = converter[decimal.Decimal] = Float

# this is here to work nicely in Sage
RealNumber = Float


class Rational(Number):
    """Represents integers and rational numbers (p/q) of any size.

    Examples
    ========

    >>> from sympy import Rational, nsimplify, S, pi
    >>> Rational(3)
    3
    >>> Rational(1, 2)
    1/2

    Rational is unprejudiced in accepting input. If a float is passed, the
    underlying value of the binary representation will be returned:

    >>> Rational(.5)
    1/2
    >>> Rational(.2)
    3602879701896397/18014398509481984

    If the simpler representation of the float is desired then consider
    limiting the denominator to the desired value or convert the float to
    a string (which is roughly equivalent to limiting the denominator to
    10**12):

    >>> Rational(str(.2))
    1/5
    >>> Rational(.2).limit_denominator(10**12)
    1/5

    An arbitrarily precise Rational is obtained when a string literal is
    passed:

    >>> Rational("1.23")
    123/100
    >>> Rational('1e-2')
    1/100
    >>> Rational(".1")
    1/10
    >>> Rational('1e-2/3.2')
    1/320

    The conversion of other types of strings can be handled by
    the sympify() function, and conversion of floats to expressions
    or simple fractions can be handled with nsimplify:

    >>> S('.[3]')  # repeating digits in brackets
    1/3
    >>> S('3**2/10')  # general expressions
    9/10
    >>> nsimplify(.3)  # numbers that have a simple form
    3/10

    But if the input does not reduce to a literal Rational, an error will
    be raised:

    >>> Rational(pi)
    Traceback (most recent call last):
    ...
    TypeError: invalid input: pi


    Low-level
    ---------

    Access numerator and denominator as .p and .q:

    >>> r = Rational(3, 4)
    >>> r
    3/4
    >>> r.p
    3
    >>> r.q
    4

    Note that p and q return integers (not SymPy Integers) so some care
    is needed when using them in expressions:

    >>> r.p/r.q
    0.75

    See Also
    ========
    sympify, sympy.simplify.simplify.nsimplify
    """
    is_real = True
    is_integer = False
    is_rational = True
    is_number = True

    __slots__ = ['p', 'q']

    is_Rational = True

    @cacheit
    def __new__(cls, p, q=None):
        if q is None:
            if isinstance(p, Rational):
                return p

            if isinstance(p, string_types):
                p = p.replace(' ', '')
                try:
                    # we might have a Float
                    neg_pow, digits, expt = decimal.Decimal(p).as_tuple()
                    p = [1, -1][neg_pow]*int("".join(str(x) for x in digits))
                    if expt > 0:
                        # TODO: this branch needs a test
                        return Rational(p*Pow(10, expt), 1)
                    return Rational(p, Pow(10, -expt))
                except decimal.InvalidOperation:
                    f = regex.match('^([-+]?[0-9]+)/([0-9]+)$', p)
                    if f:
                        n, d = f.groups()
                        return Rational(int(n), int(d))
                    elif p.count('/') == 1:
                        p, q = p.split('/')
                        return Rational(Rational(p), Rational(q))
                    else:
                        pass  # error will raise below
            else:
                try:
                    if isinstance(p, fractions.Fraction):
                        return Rational(p.numerator, p.denominator)
                except NameError:
                    pass  # error will raise below

                if isinstance(p, (float, Float)):
                    return Rational(*float(p).as_integer_ratio())

            if not isinstance(p, SYMPY_INTS + (Rational,)):
                raise TypeError('invalid input: %s' % p)
            q = S.One
        else:
            p = Rational(p)
            q = Rational(q)

        if isinstance(q, Rational):
            p *= q.q
            q = q.p
        if isinstance(p, Rational):
            q *= p.q
            p = p.p

        # p and q are now integers
        if q == 0:
            if p == 0:
                if _errdict["divide"]:
                    raise ValueError("Indeterminate 0/0")
                else:
                    return S.NaN
            if p < 0:
                return S.NegativeInfinity
            return S.Infinity
        if q < 0:
            q = -q
            p = -p
        n = igcd(abs(p), q)
        if n > 1:
            p //= n
            q //= n
        if q == 1:
            return Integer(p)
        if p == 1 and q == 2:
            return S.Half
        obj = Expr.__new__(cls)
        obj.p = p
        obj.q = q
        return obj

    def limit_denominator(self, max_denominator=1000000):
        """Closest Rational to self with denominator at most max_denominator.

        >>> from sympy import Rational
        >>> Rational('3.141592653589793').limit_denominator(10)
        22/7
        >>> Rational('3.141592653589793').limit_denominator(100)
        311/99

        """
        # Algorithm notes: For any real number x, define a *best upper
        # approximation* to x to be a rational number p/q such that:
        #
        #   (1) p/q >= x, and
        #   (2) if p/q > r/s >= x then s > q, for any rational r/s.
        #
        # Define *best lower approximation* similarly.  Then it can be
        # proved that a rational number is a best upper or lower
        # approximation to x if, and only if, it is a convergent or
        # semiconvergent of the (unique shortest) continued fraction
        # associated to x.
        #
        # To find a best rational approximation with denominator <= M,
        # we find the best upper and lower approximations with
        # denominator <= M and take whichever of these is closer to x.
        # In the event of a tie, the bound with smaller denominator is
        # chosen.  If both denominators are equal (which can happen
        # only when max_denominator == 1 and self is midway between
        # two integers) the lower bound---i.e., the floor of self, is
        # taken.

        if max_denominator < 1:
            raise ValueError("max_denominator should be at least 1")
        if self.q <= max_denominator:
            return self

        p0, q0, p1, q1 = 0, 1, 1, 0
        n, d = self.p, self.q
        while True:
            a = n//d
            q2 = q0 + a*q1
            if q2 > max_denominator:
                break
            p0, q0, p1, q1 = p1, q1, p0 + a*p1, q2
            n, d = d, n - a*d

        k = (max_denominator - q0)//q1
        bound1 = Rational(p0 + k*p1, q0 + k*q1)
        bound2 = Rational(p1, q1)
        if abs(bound2 - self) <= abs(bound1 - self):
            return bound2
        else:
            return bound1

    def __getnewargs__(self):
        return (self.p, self.q)

    def _hashable_content(self):
        return (self.p, self.q)

    def _eval_is_positive(self):
        return self.p > 0

    def _eval_is_zero(self):
        return self.p == 0

    def __neg__(self):
        res = Rational(-self.p, self.q)
        self.make_repr1("-", res)
        return res

    @_sympifyit('other', NotImplemented)
    def __add__(self, other):
        if isinstance(other, Rational):
            res = Rational(self.p*other.q + self.q*other.p, self.q*other.q)
        elif isinstance(other, Float):
            res = other + self
        else:
            res = Number.__add__(self, other)
        make_repr(self, "+", other, res)
        return res

    @_sympifyit('other', NotImplemented)
    def __sub__(self, other):
        if isinstance(other, Rational):
            res = Rational(self.p*other.q - self.q*other.p, self.q*other.q)
        elif isinstance(other, Float):
            res = -other + self
        else:
            res = Number.__sub__(self, other)
        make_repr(self, "-", other, res)
        return res

    @_sympifyit('other', NotImplemented)
    def __mul__(self, other):
        if isinstance(other, Rational):
            res = Rational(self.p*other.p, self.q*other.q)
        elif isinstance(other, Float):
            res = other*self
        else:
            res = Number.__mul__(self, other)
        make_repr(self, "*", other, res)
        return res

    @_sympifyit('other', NotImplemented)
    def __div__(self, other):
        if isinstance(other, Rational):
<<<<<<< HEAD
            res = Rational(self.p*other.q, self.q*other.p)
=======
            if self.p and other.p == S.Zero:
                return S.ComplexInfinity
            else:
                return Rational(self.p*other.q, self.q*other.p)
>>>>>>> 0e9e62c2
        elif isinstance(other, Float):
            res = self*(1/other)
        else:
            res = Number.__div__(self, other)
        make_repr(self, "/", other, res)
        return res

    __truediv__ = __div__

    @_sympifyit('other', NotImplemented)
    def __mod__(self, other):
        if isinstance(other, Rational):
            n = (self.p*other.q) // (other.p*self.q)
            return Rational(self.p*other.q - n*other.p*self.q, self.q*other.q)
        if isinstance(other, Float):
            # calculate mod with Rationals, *then* round the answer
            return Float(self.__mod__(Rational(other)),
                prec_to_dps(other._prec))
        return Number.__mod__(self, other)

    @_sympifyit('other', NotImplemented)
    def __rmod__(self, other):
        if isinstance(other, Rational):
            return Rational.__mod__(other, self)
        return Number.__rmod__(self, other)

    def _eval_power(self, expt):
        res = self.__eval_power(expt)
        if isinstance(res, Expr):
            make_repr(self, "**", expt, res)
        return res

    def __eval_power(self, expt):
        if isinstance(expt, Number):
            if isinstance(expt, Float):
                return self._eval_evalf(expt._prec)**expt
            if expt.is_negative:
                # (3/4)**-2 -> (4/3)**2
                ne = -expt
                if (ne is S.One):
                    return Rational(self.q, self.p)
                if self.is_negative:
                    if expt.q != 1:
                        return -(S.NegativeOne)**((expt.p % expt.q) /
                               S(expt.q))*Rational(self.q, -self.p)**ne
                    else:
                        return S.NegativeOne**ne*Rational(self.q, -self.p)**ne
                else:
                    return Rational(self.q, self.p)**ne
            if expt is S.Infinity:  # -oo already caught by test for negative
                if self.p > self.q:
                    # (3/2)**oo -> oo
                    return S.Infinity
                if self.p < -self.q:
                    # (-3/2)**oo -> oo + I*oo
                    return S.Infinity + S.Infinity*S.ImaginaryUnit
                return S.Zero
            if isinstance(expt, Integer):
                # (4/3)**2 -> 4**2 / 3**2
                return Rational(self.p**expt.p, self.q**expt.p)
            if isinstance(expt, Rational):
                if self.p != 1:
                    # (4/3)**(5/6) -> 4**(5/6)*3**(-5/6)
                    return Integer(self.p)**expt*Integer(self.q)**(-expt)
                # as the above caught negative self.p, now self is positive
                return Integer(self.q)**Rational(
                expt.p*(expt.q - 1), expt.q) / \
                    Integer(self.q)**Integer(expt.p)

        if self.is_negative and expt.is_even:
            return (-self)**expt

        return

    def _as_mpf_val(self, prec):
        return mlib.from_rational(self.p, self.q, prec, rnd)

    def _mpmath_(self, prec, rnd):
        return mpmath.make_mpf(mlib.from_rational(self.p, self.q, prec, rnd))

    def __abs__(self):
        res = Rational(abs(self.p), self.q)
        self.make_repr1("abs", res)
        return res

    def __int__(self):
        p, q = self.p, self.q
        if p < 0:
            return -(-p//q)
        return p//q

    __long__ = __int__

    def __eq__(self, other):
        try:
            other = _sympify(other)
        except SympifyError:
            return False    # sympy != other  -->  not ==
        if isinstance(other, NumberSymbol):
            if other.is_irrational:
                return False
            return other.__eq__(self)
        if isinstance(other, Number):
            if isinstance(other, Rational):
                # a Rational is always in reduced form so will never be 2/4
                # so we can just check equivalence of args
                return self.p == other.p and self.q == other.q
            if isinstance(other, Float):
                return mlib.mpf_eq(self._as_mpf_val(other._prec), other._mpf_)
        return False

    def __ne__(self, other):
        return not self.__eq__(other)

    def __gt__(self, other):
        try:
            other = _sympify(other)
        except SympifyError:
            raise TypeError("Invalid comparison %s > %s" % (self, other))
        if isinstance(other, NumberSymbol):
            return other.__le__(self)
        expr = self
        if isinstance(other, Number):
            if isinstance(other, Rational):
                return _sympify(bool(self.p*other.q > self.q*other.p))
            if isinstance(other, Float):
                return _sympify(bool(mlib.mpf_gt(
                    self._as_mpf_val(other._prec), other._mpf_)))
        elif other.is_number and other.is_real:
            expr, other = Integer(self.p), self.q*other
        return Expr.__gt__(expr, other)

    def __ge__(self, other):
        try:
            other = _sympify(other)
        except SympifyError:
            raise TypeError("Invalid comparison %s >= %s" % (self, other))
        if isinstance(other, NumberSymbol):
            return other.__lt__(self)
        expr = self
        if isinstance(other, Number):
            if isinstance(other, Rational):
                 return _sympify(bool(self.p*other.q >= self.q*other.p))
            if isinstance(other, Float):
                return _sympify(bool(mlib.mpf_ge(
                    self._as_mpf_val(other._prec), other._mpf_)))
        elif other.is_number and other.is_real:
            expr, other = Integer(self.p), self.q*other
        return Expr.__ge__(expr, other)

    def __lt__(self, other):
        try:
            other = _sympify(other)
        except SympifyError:
            raise TypeError("Invalid comparison %s < %s" % (self, other))
        if isinstance(other, NumberSymbol):
            return other.__ge__(self)
        expr = self
        if isinstance(other, Number):
            if isinstance(other, Rational):
                return _sympify(bool(self.p*other.q < self.q*other.p))
            if isinstance(other, Float):
                return _sympify(bool(mlib.mpf_lt(
                    self._as_mpf_val(other._prec), other._mpf_)))
        elif other.is_number and other.is_real:
            expr, other = Integer(self.p), self.q*other
        return Expr.__lt__(expr, other)

    def __le__(self, other):
        try:
            other = _sympify(other)
        except SympifyError:
            raise TypeError("Invalid comparison %s <= %s" % (self, other))
        expr = self
        if isinstance(other, NumberSymbol):
            return other.__gt__(self)
        elif isinstance(other, Number):
            if isinstance(other, Rational):
                return _sympify(bool(self.p*other.q <= self.q*other.p))
            if isinstance(other, Float):
                return _sympify(bool(mlib.mpf_le(
                    self._as_mpf_val(other._prec), other._mpf_)))
        elif other.is_number and other.is_real:
            expr, other = Integer(self.p), self.q*other
        return Expr.__le__(expr, other)

    def __hash__(self):
        return super(Rational, self).__hash__()

    def factors(self, limit=None, use_trial=True, use_rho=False,
                use_pm1=False, verbose=False, visual=False):
        """A wrapper to factorint which return factors of self that are
        smaller than limit (or cheap to compute). Special methods of
        factoring are disabled by default so that only trial division is used.
        """
        from sympy.ntheory import factorint

        f = factorint(self.p, limit=limit, use_trial=use_trial,
                      use_rho=use_rho, use_pm1=use_pm1,
                      verbose=verbose).copy()
        f = defaultdict(int, f)
        for p, e in factorint(self.q, limit=limit,
                              use_trial=use_trial,
                              use_rho=use_rho,
                              use_pm1=use_pm1,
                              verbose=verbose).items():
            f[p] += -e

        if len(f) > 1 and 1 in f:
            del f[1]
        if not f:
            f = {1: 1}
        if not visual:
            return dict(f)
        else:
            if -1 in f:
                f.pop(-1)
                args = [S.NegativeOne]
            else:
                args = []
            args.extend([Pow(*i, evaluate=False)
                         for i in sorted(f.items())])
            return Mul(*args, evaluate=False)

    @_sympifyit('other', NotImplemented)
    def gcd(self, other):
        if isinstance(other, Rational):
            if other is S.Zero:
                return other
            return Rational(
                Integer(igcd(self.p, other.p)),
                Integer(ilcm(self.q, other.q)))
        return Number.gcd(self, other)

    @_sympifyit('other', NotImplemented)
    def lcm(self, other):
        if isinstance(other, Rational):
            return Rational(
                self.p*other.p//igcd(self.p, other.p),
                igcd(self.q, other.q))
        return Number.lcm(self, other)

    def as_numer_denom(self):
        return Integer(self.p), Integer(self.q)

    def _sage_(self):
        import sage.all as sage
        return sage.Integer(self.p)/sage.Integer(self.q)

    def as_content_primitive(self, radical=False):
        """Return the tuple (R, self/R) where R is the positive Rational
        extracted from self.

        Examples
        ========

        >>> from sympy import S
        >>> (S(-3)/2).as_content_primitive()
        (3/2, -1)

        See docstring of Expr.as_content_primitive for more examples.
        """

        if self:
            if self.is_positive:
                return self, S.One
            return -self, S.NegativeOne
        return S.One, self


# int -> Integer
_intcache = {}


# TODO move this tracing facility to sympy/core/trace.py  ?
def _intcache_printinfo():
    ints = sorted(_intcache.keys())
    nhit = _intcache_hits
    nmiss = _intcache_misses

    if nhit == 0 and nmiss == 0:
        print()
        print('Integer cache statistic was not collected')
        return

    miss_ratio = float(nmiss) / (nhit + nmiss)

    print()
    print('Integer cache statistic')
    print('-----------------------')
    print()
    print('#items: %i' % len(ints))
    print()
    print(' #hit   #miss               #total')
    print()
    print('%5i   %5i (%7.5f %%)   %5i' % (
        nhit, nmiss, miss_ratio*100, nhit + nmiss)
    )
    print()
    print(ints)

_intcache_hits = 0
_intcache_misses = 0


def int_trace(f):
    import os
    if os.getenv('SYMPY_TRACE_INT', 'no').lower() != 'yes':
        return f

    def Integer_tracer(cls, i):
        global _intcache_hits, _intcache_misses

        try:
            _intcache_hits += 1
            return _intcache[i]
        except KeyError:
            _intcache_hits -= 1
            _intcache_misses += 1

            return f(cls, i)

    # also we want to hook our _intcache_printinfo into sys.atexit
    import atexit
    atexit.register(_intcache_printinfo)

    return Integer_tracer


class Integer(Rational):

    q = 1
    is_integer = True
    is_number = True

    is_Integer = True

    __slots__ = ['p']

    def _as_mpf_val(self, prec):
        return mlib.from_int(self.p, prec)

    def _mpmath_(self, prec, rnd):
        return mpmath.make_mpf(self._as_mpf_val(prec))

    # TODO caching with decorator, but not to degrade performance
    @int_trace
    def __new__(cls, i):
        if isinstance(i, string_types):
            i = i.replace(' ', '')
        # whereas we cannot, in general, make a Rational from an
        # arbitrary expression, we can make an Integer unambiguously
        # (except when a non-integer expression happens to round to
        # an integer). So we proceed by taking int() of the input and
        # let the int routines determine whether the expression can
        # be made into an int or whether an error should be raised.
        try:
            ival = int(i)
        except TypeError:
            raise TypeError(
                'Integer can only work with integer expressions.')
        try:
            return _intcache[ival]
        except KeyError:
            # We only work with well-behaved integer types. This converts, for
            # example, numpy.int32 instances.
            obj = Expr.__new__(cls)
            obj.p = ival

            _intcache[ival] = obj
            return obj

    def __getnewargs__(self):
        return (self.p,)

    # Arithmetic operations are here for efficiency
    def __int__(self):
        return self.p

    __long__ = __int__

    def __neg__(self):
        res = Integer(-self.p)
        self.make_repr1("-", res)
        return res

    def __abs__(self):
        r = self.repr()
        if self.p >= 0:
            res = self
        else:
            res = Integer(-self.p)
        res.set_repr(("abs", r))
        return res

    def __divmod__(self, other):
        from .containers import Tuple
        if isinstance(other, Integer):
            return Tuple(*(divmod(self.p, other.p)))
        else:
            return Number.__divmod__(self, other)

    def __rdivmod__(self, other):
        from .containers import Tuple
        if isinstance(other, integer_types):
            return Tuple(*(divmod(other, self.p)))
        else:
            try:
                other = Number(other)
            except TypeError:
                msg = "unsupported operand type(s) for divmod(): '%s' and '%s'"
                oname = type(other).__name__
                sname = type(self).__name__
                raise TypeError(msg % (oname, sname))
            return Number.__divmod__(other, self)

    # TODO make it decorator + bytecodehacks?
    def __add__(self, other):
        if isinstance(other, integer_types):
            res = Integer(self.p + other)
        elif isinstance(other, Integer):
            res = Integer(self.p + other.p)
        else:
            res = Rational.__add__(self, other)
        make_repr(self, "+", other, res)
        return res

    def __radd__(self, other):
        if isinstance(other, integer_types):
            res = Integer(other + self.p)
        else:
            res = Rational.__add__(self, other)
        make_repr(other, "+", self, res)
        return res

    def __sub__(self, other):
        if isinstance(other, integer_types):
            res = Integer(self.p - other)
        elif isinstance(other, Integer):
            res = Integer(self.p - other.p)
        else:
            res = Rational.__sub__(self, other)
        make_repr(self, "-", other, res)
        return res

    def __rsub__(self, other):
        if isinstance(other, integer_types):
            res = Integer(other - self.p)
        else:
            res = Rational.__rsub__(self, other)
        make_repr(other, "-", self, res)
        return res

    def __mul__(self, other):
        if isinstance(other, integer_types):
            res = Integer(self.p*other)
        elif isinstance(other, Integer):
            res = Integer(self.p*other.p)
        else:
            res = Rational.__mul__(self, other)
        make_repr(self, "*", other, res)
        return res

    def __rmul__(self, other):
        if isinstance(other, integer_types):
            res = Integer(other*self.p)
        else:
            res = Rational.__mul__(self, other)
        make_repr(other, "*", self, res)
        return res

    def __mod__(self, other):
        if isinstance(other, integer_types):
            return Integer(self.p % other)
        elif isinstance(other, Integer):
            return Integer(self.p % other.p)
        return Rational.__mod__(self, other)

    def __rmod__(self, other):
        if isinstance(other, integer_types):
            return Integer(other % self.p)
        elif isinstance(other, Integer):
            return Integer(other.p % self.p)
        return Rational.__rmod__(self, other)

    def __eq__(self, other):
        if isinstance(other, integer_types):
            return (self.p == other)
        elif isinstance(other, Integer):
            return (self.p == other.p)
        return Rational.__eq__(self, other)

    def __ne__(self, other):
        return not self.__eq__(other)

    def __gt__(self, other):
        try:
            other = _sympify(other)
        except SympifyError:
            raise TypeError("Invalid comparison %s > %s" % (self, other))
        if isinstance(other, Integer):
            return _sympify(self.p > other.p)
        return Rational.__gt__(self, other)

    def __lt__(self, other):
        try:
            other = _sympify(other)
        except SympifyError:
            raise TypeError("Invalid comparison %s < %s" % (self, other))
        if isinstance(other, Integer):
            return _sympify(self.p < other.p)
        return Rational.__lt__(self, other)

    def __ge__(self, other):
        try:
            other = _sympify(other)
        except SympifyError:
            raise TypeError("Invalid comparison %s >= %s" % (self, other))
        if isinstance(other, Integer):
            return _sympify(self.p >= other.p)
        return Rational.__ge__(self, other)

    def __le__(self, other):
        try:
            other = _sympify(other)
        except SympifyError:
            raise TypeError("Invalid comparison %s <= %s" % (self, other))
        if isinstance(other, Integer):
            return _sympify(self.p <= other.p)
        return Rational.__le__(self, other)

    def __hash__(self):
        return hash(self.p)

    def __index__(self):
        return self.p

    ########################################

    def _eval_is_odd(self):
        return bool(self.p % 2)

    def _eval_power(self, expt):
        res = self.__eval_power(expt)
        if isinstance(res, Expr):
            make_repr(self, "**", expt, res)
        return res
        
    def __eval_power(self, expt):
        """
        Tries to do some simplifications on self**expt

        Returns None if no further simplifications can be done

        When exponent is a fraction (so we have for example a square root),
        we try to find a simpler representation by factoring the argument
        up to factors of 2**15, e.g.

          - sqrt(4) becomes 2
          - sqrt(-4) becomes 2*I
          - (2**(3+7)*3**(6+7))**Rational(1,7) becomes 6*18**(3/7)

        Further simplification would require a special call to factorint on
        the argument which is not done here for sake of speed.

        """
        from sympy import perfect_power

        if expt is S.Infinity:
            if self.p > S.One:
                return S.Infinity
            # cases -1, 0, 1 are done in their respective classes
            return S.Infinity + S.ImaginaryUnit*S.Infinity
        if expt is S.NegativeInfinity:
            return Rational(1, self)**S.Infinity
        if not isinstance(expt, Number):
            # simplify when expt is even
            # (-2)**k --> 2**k
            if self.is_negative and expt.is_even:
                return (-self)**expt
        if not isinstance(expt, Rational):
            return
        if expt is S.Half and self.is_negative:
            # we extract I for this special case since everyone is doing so
            return S.ImaginaryUnit*Pow(-self, expt)
        if expt.is_negative:
            # invert base and change sign on exponent
            ne = -expt
            if self.is_negative:
                if expt.q != 1:
                    return -(S.NegativeOne)**((expt.p % expt.q) /
                            S(expt.q))*Rational(1, -self)**ne
                else:
                    return (S.NegativeOne)**ne*Rational(1, -self)**ne
            else:
                return Rational(1, self.p)**ne
        # see if base is a perfect root, sqrt(4) --> 2
        x, xexact = integer_nthroot(abs(self.p), expt.q)
        if xexact:
            # if it's a perfect root we've finished
            result = Integer(x**abs(expt.p))
            if self.is_negative:
                result *= S.NegativeOne**expt
            return result

        # The following is an algorithm where we collect perfect roots
        # from the factors of base.

        # if it's not an nth root, it still might be a perfect power
        b_pos = int(abs(self.p))
        p = perfect_power(b_pos)
        if p is not False:
            dict = {p[0]: p[1]}
        else:
            dict = Integer(self).factors(limit=2**15)

        # now process the dict of factors
        if self.is_negative:
            dict[-1] = 1
        out_int = 1  # integer part
        out_rad = 1  # extracted radicals
        sqr_int = 1
        sqr_gcd = 0
        sqr_dict = {}
        for prime, exponent in dict.items():
            exponent *= expt.p
            # remove multiples of expt.q: (2**12)**(1/10) -> 2*(2**2)**(1/10)
            div_e, div_m = divmod(exponent, expt.q)
            if div_e > 0:
                out_int *= prime**div_e
            if div_m > 0:
                # see if the reduced exponent shares a gcd with e.q
                # (2**2)**(1/10) -> 2**(1/5)
                g = igcd(div_m, expt.q)
                if g != 1:
                    out_rad *= Pow(prime, Rational(div_m//g, expt.q//g))
                else:
                    sqr_dict[prime] = div_m
        # identify gcd of remaining powers
        for p, ex in sqr_dict.items():
            if sqr_gcd == 0:
                sqr_gcd = ex
            else:
                sqr_gcd = igcd(sqr_gcd, ex)
                if sqr_gcd == 1:
                    break
        for k, v in sqr_dict.items():
            sqr_int *= k**(v//sqr_gcd)
        if sqr_int == self and out_int == 1 and out_rad == 1:
            result = None
        else:
            result = out_int*out_rad*Pow(sqr_int, Rational(sqr_gcd, expt.q))
        return result

    def _eval_is_prime(self):
        from sympy.ntheory import isprime

        return isprime(self)

    def _eval_is_composite(self):
        if self > 1:
            return fuzzy_not(self.is_prime)
        else:
            return False

    def as_numer_denom(self):
        return self, S.One

    def __floordiv__(self, other):
        return Integer(self.p // Integer(other).p)

    def __rfloordiv__(self, other):
        return Integer(Integer(other).p // self.p)

# Add sympify converters
for i_type in integer_types:
    converter[i_type] = Integer


class AlgebraicNumber(Expr):
    """Class for representing algebraic numbers in SymPy. """

    __slots__ = ['rep', 'root', 'alias', 'minpoly']

    is_AlgebraicNumber = True
    is_algebraic = True
    is_number = True

    def __new__(cls, expr, coeffs=Tuple(), alias=None, **args):
        """Construct a new algebraic number. """
        from sympy import Poly
        from sympy.polys.polyclasses import ANP, DMP
        from sympy.polys.numberfields import minimal_polynomial
        from sympy.core.symbol import Symbol

        expr = sympify(expr)

        if isinstance(expr, (tuple, Tuple)):
            minpoly, root = expr

            if not minpoly.is_Poly:
                minpoly = Poly(minpoly)
        elif expr.is_AlgebraicNumber:
            minpoly, root = expr.minpoly, expr.root
        else:
            minpoly, root = minimal_polynomial(
                expr, args.get('gen'), polys=True), expr

        dom = minpoly.get_domain()

        if coeffs != Tuple():
            if not isinstance(coeffs, ANP):
                rep = DMP.from_sympy_list(sympify(coeffs), 0, dom)
                scoeffs = Tuple(*coeffs)
            else:
                rep = DMP.from_list(coeffs.to_list(), 0, dom)
                scoeffs = Tuple(*coeffs.to_list())

            if rep.degree() >= minpoly.degree():
                rep = rep.rem(minpoly.rep)

            sargs = (root, scoeffs)

        else:
            rep = DMP.from_list([1, 0], 0, dom)

            if root.is_negative:
                rep = -rep

            sargs = (root, coeffs)

        if alias is not None:
            if not isinstance(alias, Symbol):
                alias = Symbol(alias)
            sargs = sargs + (alias,)

        obj = Expr.__new__(cls, *sargs)

        obj.rep = rep
        obj.root = root
        obj.alias = alias
        obj.minpoly = minpoly

        return obj

    def __hash__(self):
        return super(AlgebraicNumber, self).__hash__()

    def _eval_evalf(self, prec):
        return self.as_expr()._evalf(prec)

    @property
    def is_aliased(self):
        """Returns ``True`` if ``alias`` was set. """
        return self.alias is not None

    def as_poly(self, x=None):
        """Create a Poly instance from ``self``. """
        from sympy import Dummy, Poly, PurePoly
        if x is not None:
            return Poly.new(self.rep, x)
        else:
            if self.alias is not None:
                return Poly.new(self.rep, self.alias)
            else:
                return PurePoly.new(self.rep, Dummy('x'))

    def as_expr(self, x=None):
        """Create a Basic expression from ``self``. """
        return self.as_poly(x or self.root).as_expr().expand()

    def coeffs(self):
        """Returns all SymPy coefficients of an algebraic number. """
        return [ self.rep.dom.to_sympy(c) for c in self.rep.all_coeffs() ]

    def native_coeffs(self):
        """Returns all native coefficients of an algebraic number. """
        return self.rep.all_coeffs()

    def to_algebraic_integer(self):
        """Convert ``self`` to an algebraic integer. """
        from sympy import Poly
        f = self.minpoly

        if f.LC() == 1:
            return self

        coeff = f.LC()**(f.degree() - 1)
        poly = f.compose(Poly(f.gen/f.LC()))

        minpoly = poly*coeff
        root = f.LC()*self.root

        return AlgebraicNumber((minpoly, root), self.coeffs())

    def _eval_simplify(self, ratio, measure):
        from sympy.polys import RootOf, minpoly

        for r in [r for r in self.minpoly.all_roots() if r.func != RootOf]:
            if minpoly(self.root - r).is_Symbol:
                # use the matching root if it's simpler
                if measure(r) < ratio*measure(self.root):
                    return AlgebraicNumber(r)
        return self


class RationalConstant(Rational):
    """
    Abstract base class for rationals with specific behaviors

    Derived classes must define class attributes p and q and should probably all
    be singletons.
    """
    __slots__ = []

    def __new__(cls):
        return AtomicExpr.__new__(cls)


class IntegerConstant(Integer):
    __slots__ = []

    def __new__(cls):
        return AtomicExpr.__new__(cls)


class Zero(with_metaclass(Singleton, IntegerConstant)):
    """The number zero.

    Zero is a singleton, and can be accessed by ``S.Zero``

    Examples
    ========

    >>> from sympy import S, Integer, zoo
    >>> Integer(0) is S.Zero
    True
    >>> 1/S.Zero
    zoo

    References
    ==========

    .. [1] http://en.wikipedia.org/wiki/Zero
    """

    p = 0
    q = 1
    is_positive = False
    is_negative = False
    is_zero = True
    is_number = True

    __slots__ = []

    #@staticmethod
    def __abs__(self):
        res = S.Zero
        self.make_repr1("abs", res)
        return res

<<<<<<< HEAD
    #@staticmethod
    def __neg__(self):
        res = S.Zero
        self.make_repr1("-", res)
        return res

=======
>>>>>>> 0e9e62c2
    def _eval_power(self, expt):
        res = self.__eval_power(expt)
        make_repr(self, "**", expt, res)
        return res

    def __eval_power(self, expt):
        if expt.is_positive:
            return self
        if expt.is_negative:
            return S.ComplexInfinity
        if expt.is_real is False:
            return S.NaN
        # infinities are already handled with pos and neg
        # tests above; now throw away leading numbers on Mul
        # exponent
        coeff, terms = expt.as_coeff_Mul()
        if coeff.is_negative:
            return S.ComplexInfinity**terms
        if coeff is not S.One:  # there is a Number to discard
            return self**terms

    def _eval_order(self, *symbols):
        # Order(0,x) -> 0
        return self

    def __nonzero__(self):
        return False

    __bool__ = __nonzero__


class One(with_metaclass(Singleton, IntegerConstant)):
    """The number one.

    One is a singleton, and can be accessed by ``S.One``.

    Examples
    ========

    >>> from sympy import S, Integer
    >>> Integer(1) is S.One
    True

    References
    ==========

    .. [1] http://en.wikipedia.org/wiki/1_%28number%29
    """
    is_number = True

    p = 1
    q = 1

    __slots__ = []

    #@staticmethod
    def __abs__(self):
        res = S.One
        self.make_repr1("abs", res)
        return res

    #@staticmethod
    def __neg__(self):
        res = S.NegativeOne
        self.make_repr1("-", res)
        return res

    def _eval_power(self, expt):
        if expt != oo:
            make_repr(self, "**", expt, self)
            return self
        else:
            return nan

    def _eval_order(self, *symbols):
        return

    @staticmethod
    def factors(limit=None, use_trial=True, use_rho=False, use_pm1=False,
                verbose=False, visual=False):
        if visual:
            return S.One
        return {1: 1}


class NegativeOne(with_metaclass(Singleton, IntegerConstant)):
    """The number negative one.

    NegativeOne is a singleton, and can be accessed by ``S.NegativeOne``.

    Examples
    ========

    >>> from sympy import S, Integer
    >>> Integer(-1) is S.NegativeOne
    True

    See Also
    ========

    One

    References
    ==========

    .. [1] http://en.wikipedia.org/wiki/%E2%88%921_%28number%29

    """
    is_number = True

    p = -1
    q = 1

    __slots__ = []

    #@staticmethod
    def __abs__(self):
        res = S.One
        self.make_repr1("abs", res)
        return res

    #@staticmethod
    def __neg__(self):
        res = S.One
        self.make_repr1("-", res)
        return res

    def _eval_power(self, expt):
        res = self.__eval_power(expt)
        # There is a problem: we cannot print (-1)^x, maybe the following lines solve this problem.
        if res is None:
            res = self
        make_repr(self, "**", expt, res)
        return res

    def __eval_power(self, expt):
        if expt.is_odd:
            return S.NegativeOne
        if expt.is_even:
            return S.One
        if isinstance(expt, Number):
            if isinstance(expt, Float):
                return Float(-1.0)**expt
            if expt is S.NaN:
                return S.NaN
            if expt is S.Infinity or expt is S.NegativeInfinity:
                return S.NaN
            if expt is S.Half:
                return S.ImaginaryUnit
            if isinstance(expt, Rational):
                if expt.q == 2:
                    return S.ImaginaryUnit**Integer(expt.p)
                i, r = divmod(expt.p, expt.q)
                if i:
                    return self**i*self**Rational(r, expt.q)
        return


class Half(with_metaclass(Singleton, RationalConstant)):
    """The rational number 1/2.

    Half is a singleton, and can be accessed by ``S.Half``.

    Examples
    ========

    >>> from sympy import S, Rational
    >>> Rational(1, 2) is S.Half
    True

    References
    ==========

    .. [1] http://en.wikipedia.org/wiki/One_half
    """
    is_number = True

    p = 1
    q = 2

    __slots__ = []

    #@staticmethod
    def __abs__(self):
        repr = self._repr
        res = S.Half
        res.set_repr(("abs", repr))
        return res


class Infinity(with_metaclass(Singleton, Number)):
    r"""Positive infinite quantity.

    In real analysis the symbol `\infty` denotes an unbounded
    limit: `x\to\infty` means that `x` grows without bound.

    Infinity is often used not only to define a limit but as a value
    in the affinely extended real number system.  Points labeled `+\infty`
    and `-\infty` can be added to the topological space of the real numbers,
    producing the two-point compactification of the real numbers.  Adding
    algebraic properties to this gives us the extended real numbers.

    Infinity is a singleton, and can be accessed by ``S.Infinity``,
    or can be imported as ``oo``.

    Examples
    ========

    >>> from sympy import oo, exp, limit, Symbol
    >>> 1 + oo
    oo
    >>> 42/oo
    0
    >>> x = Symbol('x')
    >>> limit(exp(x), x, oo)
    oo

    See Also
    ========

    NegativeInfinity, NaN

    References
    ==========

    .. [1] http://en.wikipedia.org/wiki/Infinity
    """

    is_commutative = True
    is_positive = True
    is_infinite = True
    is_number = True
    is_prime = False

    __slots__ = []

    def __new__(cls):
        return AtomicExpr.__new__(cls)

    def _latex(self, printer):
        return r"\infty"

    @_sympifyit('other', NotImplemented)
    def __add__(self, other):
        if isinstance(other, Number):
            if other is S.NegativeInfinity or other is S.NaN:
                return S.NaN
            elif other.is_Float:
                if other == Float('-inf'):
                    return S.NaN
                else:
                    return Float('inf')
            else:
                return S.Infinity
        return NotImplemented
    __radd__ = __add__

    @_sympifyit('other', NotImplemented)
    def __sub__(self, other):
        if isinstance(other, Number):
            if other is S.Infinity or other is S.NaN:
                return S.NaN
            elif other.is_Float:
                if other == Float('inf'):
                    return S.NaN
                else:
                    return Float('inf')
            else:
                return S.Infinity
        return NotImplemented

    @_sympifyit('other', NotImplemented)
    def __mul__(self, other):
        if isinstance(other, Number):
            if other is S.Zero or other is S.NaN:
                return S.NaN
            elif other.is_Float:
                if other == 0:
                    return S.NaN
                if other > 0:
                    return Float('inf')
                else:
                    return Float('-inf')
            else:
                if other > 0:
                    return S.Infinity
                else:
                    return S.NegativeInfinity
        return NotImplemented
    __rmul__ = __mul__

    @_sympifyit('other', NotImplemented)
    def __div__(self, other):
        if isinstance(other, Number):
            if other is S.Infinity or \
                other is S.NegativeInfinity or \
                    other is S.NaN:
                return S.NaN
            elif other.is_Float:
                if other == Float('-inf') or \
                        other == Float('inf'):
                    return S.NaN
                elif other.is_nonnegative:
                    return Float('inf')
                else:
                    return Float('-inf')
            else:
                if other >= 0:
                    return S.Infinity
                else:
                    return S.NegativeInfinity
        return NotImplemented

    __truediv__ = __div__

    def __abs__(self):
        return S.Infinity

    def __neg__(self):
        return S.NegativeInfinity

    def _eval_power(self, expt):
        """
        ``expt`` is symbolic object but not equal to 0 or 1.

        ================ ======= ==============================
        Expression       Result  Notes
        ================ ======= ==============================
        ``oo ** nan``    ``nan``
        ``oo ** -p``     ``0``   ``p`` is number, ``oo``
        ================ ======= ==============================

        See Also
        ========
        Pow
        NaN
        NegativeInfinity

        """
        if expt.is_positive:
            return S.Infinity
        if expt.is_negative:
            return S.Zero
        if expt is S.NaN:
            return S.NaN

        if expt.is_number:
            return self**expt.evalf()

    def _as_mpf_val(self, prec):
        return mlib.finf

    def _sage_(self):
        import sage.all as sage
        return sage.oo

    def __hash__(self):
        return super(Infinity, self).__hash__()

    def __eq__(self, other):
        return other is S.Infinity

    def __ne__(self, other):
        return other is not S.Infinity

    def __lt__(self, other):
        try:
            other = _sympify(other)
        except SympifyError:
            raise TypeError("Invalid comparison %s < %s" % (self, other))
        if other.is_real:
            return S.false
        return Expr.__lt__(self, other)

    def __le__(self, other):
        try:
            other = _sympify(other)
        except SympifyError:
            raise TypeError("Invalid comparison %s <= %s" % (self, other))
        if other.is_real:
            if other.is_finite or other is S.NegativeInfinity:
                return S.false
            elif other.is_nonpositive:
                return S.false
            elif other is S.Infinity:
                return S.true
        return Expr.__le__(self, other)

    def __gt__(self, other):
        try:
            other = _sympify(other)
        except SympifyError:
            raise TypeError("Invalid comparison %s > %s" % (self, other))
        if other.is_real:
            if other.is_finite or other is S.NegativeInfinity:
                return S.true
            elif other.is_nonpositive:
                return S.true
            elif other is S.Infinity:
                return S.false
        return Expr.__gt__(self, other)

    def __ge__(self, other):
        try:
            other = _sympify(other)
        except SympifyError:
            raise TypeError("Invalid comparison %s >= %s" % (self, other))
        if other.is_real:
            return S.true
        return Expr.__ge__(self, other)

    def __mod__(self, other):
        return S.NaN

    __rmod__ = __mod__

oo = S.Infinity


class NegativeInfinity(with_metaclass(Singleton, Number)):
    """Negative infinite quantity.

    NegativeInfinity is a singleton, and can be accessed
    by ``S.NegativeInfinity``.

    See Also
    ========

    Infinity
    """

    is_commutative = True
    is_negative = True
    is_infinite = True
    is_number = True

    __slots__ = []

    def __new__(cls):
        return AtomicExpr.__new__(cls)

    def _latex(self, printer):
        return r"-\infty"

    @_sympifyit('other', NotImplemented)
    def __add__(self, other):
        if isinstance(other, Number):
            if other is S.Infinity or other is S.NaN:
                return S.NaN
            elif other.is_Float:
                if other == Float('inf'):
                    return Float('nan')
                else:
                    return Float('-inf')
            else:
                return S.NegativeInfinity
        return NotImplemented
    __radd__ = __add__

    @_sympifyit('other', NotImplemented)
    def __sub__(self, other):
        if isinstance(other, Number):
            if other is S.NegativeInfinity or other is S.NaN:
                return S.NaN
            elif other.is_Float:
                if other == Float('-inf'):
                    return Float('nan')
                else:
                    return Float('-inf')
            else:
                return S.NegativeInfinity
        return NotImplemented

    @_sympifyit('other', NotImplemented)
    def __mul__(self, other):
        if isinstance(other, Number):
            if other is S.Zero or other is S.NaN:
                return S.NaN
            elif other.is_Float:
                if other is S.NaN or other.is_zero:
                    return S.NaN
                elif other.is_positive:
                    return Float('-inf')
                else:
                    return Float('inf')
            else:
                if other.is_positive:
                    return S.NegativeInfinity
                else:
                    return S.Infinity
        return NotImplemented
    __rmul__ = __mul__

    @_sympifyit('other', NotImplemented)
    def __div__(self, other):
        if isinstance(other, Number):
            if other is S.Infinity or \
                other is S.NegativeInfinity or \
                    other is S.NaN:
                return S.NaN
            elif other.is_Float:
                if other == Float('-inf') or \
                    other == Float('inf') or \
                        other is S.NaN:
                    return S.NaN
                elif other.is_nonnegative:
                    return Float('-inf')
                else:
                    return Float('inf')
            else:
                if other >= 0:
                    return S.NegativeInfinity
                else:
                    return S.Infinity
        return NotImplemented

    __truediv__ = __div__

    def __abs__(self):
        return S.Infinity

    def __neg__(self):
        return S.Infinity

    def _eval_power(self, expt):
        """
        ``expt`` is symbolic object but not equal to 0 or 1.

        ================ ======= ==============================
        Expression       Result  Notes
        ================ ======= ==============================
        ``(-oo) ** nan`` ``nan``
        ``(-oo) ** oo``  ``nan``
        ``(-oo) ** -oo`` ``nan``
        ``(-oo) ** e``   ``oo``  ``e`` is positive even integer
        ``(-oo) ** o``   ``-oo`` ``o`` is positive odd integer
        ================ ======= ==============================

        See Also
        ========

        Infinity
        Pow
        NaN

        """
        if isinstance(expt, Number):
            if expt is S.NaN or \
                expt is S.Infinity or \
                    expt is S.NegativeInfinity:
                return S.NaN

            if isinstance(expt, Integer) and expt.is_positive:
                if expt.is_odd:
                    return S.NegativeInfinity
                else:
                    return S.Infinity

            return S.NegativeOne**expt*S.Infinity**expt

    def _as_mpf_val(self, prec):
        return mlib.fninf

    def _sage_(self):
        import sage.all as sage
        return -(sage.oo)

    def __hash__(self):
        return super(NegativeInfinity, self).__hash__()

    def __eq__(self, other):
        return other is S.NegativeInfinity

    def __ne__(self, other):
        return other is not S.NegativeInfinity

    def __lt__(self, other):
        try:
            other = _sympify(other)
        except SympifyError:
            raise TypeError("Invalid comparison %s < %s" % (self, other))
        if other.is_real:
            if other.is_finite or other is S.Infinity:
                return S.true
            elif other.is_nonnegative:
                return S.true
            elif other is S.NegativeInfinity:
                return S.false
        return Expr.__lt__(self, other)

    def __le__(self, other):
        try:
            other = _sympify(other)
        except SympifyError:
            raise TypeError("Invalid comparison %s <= %s" % (self, other))
        if other.is_real:
            return S.true
        return Expr.__le__(self, other)

    def __gt__(self, other):
        try:
            other = _sympify(other)
        except SympifyError:
            raise TypeError("Invalid comparison %s > %s" % (self, other))
        if other.is_real:
            return S.false
        return Expr.__gt__(self, other)

    def __ge__(self, other):
        try:
            other = _sympify(other)
        except SympifyError:
            raise TypeError("Invalid comparison %s >= %s" % (self, other))
        if other.is_real:
            if other.is_finite or other is S.Infinity:
                return S.false
            elif other.is_nonnegative:
                return S.false
            elif other is S.NegativeInfinity:
                return S.true
        return Expr.__ge__(self, other)

    def __mod__(self, other):
        return S.NaN

    __rmod__ = __mod__


class NaN(with_metaclass(Singleton, Number)):
    """
    Not a Number.

    This serves as a place holder for numeric values that are indeterminate.
    Most operations on NaN, produce another NaN.  Most indeterminate forms,
    such as ``0/0`` or ``oo - oo` produce NaN.  Two exceptions are ``0**0``
    and ``oo**0``, which all produce ``1`` (this is consistent with Python's
    float).

    NaN is loosely related to floating point nan, which is defined in the
    IEEE 754 floating point standard, and corresponds to the Python
    ``float('nan')``.  Differences are noted below.

    NaN is mathematically not equal to anything else, even NaN itself.  This
    explains the initially counter-intuitive results with ``Eq`` and ``==`` in
    the examples below.

    NaN is not comparable so inequalities raise a TypeError.  This is in
    constrast with floating point nan where all inequalities are false.

    NaN is a singleton, and can be accessed by ``S.NaN``, or can be imported
    as ``nan``.

    Examples
    ========

    >>> from sympy import nan, S, oo, Eq
    >>> nan is S.NaN
    True
    >>> oo - oo
    nan
    >>> nan + 1
    nan
    >>> Eq(nan, nan)   # mathematical equality
    False
    >>> nan == nan     # structural equality
    True

    References
    ==========

    .. [1] http://en.wikipedia.org/wiki/NaN

    """
    is_commutative = True
    is_real = None
    is_rational = None
    is_algebraic = None
    is_transcendental = None
    is_integer = None
    is_comparable = False
    is_finite = None
    is_zero = None
    is_prime = None
    is_positive = None
    is_negative = None
    is_number = True

    __slots__ = []

    def __new__(cls):
        return AtomicExpr.__new__(cls)

    def _latex(self, printer):
        return r"\mathrm{NaN}"

    @_sympifyit('other', NotImplemented)
    def __add__(self, other):
        return self

    @_sympifyit('other', NotImplemented)
    def __sub__(self, other):
        return self

    @_sympifyit('other', NotImplemented)
    def __mul__(self, other):
        return self

    @_sympifyit('other', NotImplemented)
    def __div__(self, other):
        return self

    __truediv__ = __div__

    def _as_mpf_val(self, prec):
        return _mpf_nan

    def _sage_(self):
        import sage.all as sage
        return sage.NaN

    def __hash__(self):
        return super(NaN, self).__hash__()

    def __eq__(self, other):
        # NaN is structurally equal to another NaN
        return other is S.NaN

    def __ne__(self, other):
        return other is not S.NaN

    def _eval_Eq(self, other):
        # NaN is not mathematically equal to anything, even NaN
        return S.false

    # Expr will _sympify and raise TypeError
    __gt__ = Expr.__gt__
    __ge__ = Expr.__ge__
    __lt__ = Expr.__lt__
    __le__ = Expr.__le__

nan = S.NaN


class ComplexInfinity(with_metaclass(Singleton, AtomicExpr)):
    r"""Complex infinity.

    In complex analysis the symbol `\tilde\infty`, called "complex
    infinity", represents a quantity with infinite magnitude, but
    undetermined complex phase.

    ComplexInfinity is a singleton, and can be accessed by
    ``S.ComplexInfinity``, or can be imported as ``zoo``.

    Examples
    ========

    >>> from sympy import zoo, oo
    >>> zoo + 42
    zoo
    >>> 42/zoo
    0
    >>> zoo + zoo
    nan
    >>> zoo*zoo
    zoo

    See Also
    ========

    Infinity
    """

    is_commutative = True
    is_infinite = True
    is_number = True
    is_prime = False

    __slots__ = []

    def __new__(cls):
        return AtomicExpr.__new__(cls)

    def _latex(self, printer):
        return r"\tilde{\infty}"

    @staticmethod
    def __abs__():
        return S.Infinity

    @staticmethod
    def __neg__():
        return S.ComplexInfinity

    def _eval_power(self, expt):
        res = self.__eval_power(expt)
        make_repr(self, "**", expt, res)
        return res
    
    def __eval_power(self, expt):
        if expt is S.ComplexInfinity:
            return S.NaN

        if isinstance(expt, Number):
            if expt is S.Zero:
                return S.NaN
            else:
                if expt.is_positive:
                    return S.ComplexInfinity
                else:
                    return S.Zero

    def _sage_(self):
        import sage.all as sage
        return sage.UnsignedInfinityRing.gen()


zoo = S.ComplexInfinity


class NumberSymbol(AtomicExpr):

    is_commutative = True
    is_finite = True
    is_number = True

    __slots__ = []

    is_NumberSymbol = True

    def __new__(cls):
        return AtomicExpr.__new__(cls)

    def approximation(self, number_cls):
        """ Return an interval with number_cls endpoints
        that contains the value of NumberSymbol.
        If not implemented, then return None.
        """

    def _eval_evalf(self, prec):
        return Float._new(self._as_mpf_val(prec), prec)

    def __eq__(self, other):
        try:
            other = _sympify(other)
        except SympifyError:
            return False    # sympy != other  -->  not ==
        if self is other:
            return True
        if isinstance(other, Number) and self.is_irrational:
            return False

        return False    # NumberSymbol != non-(Number|self)

    def __ne__(self, other):
        return not self.__eq__(other)

    def __lt__(self, other):
        try:
            other = _sympify(other)
        except SympifyError:
            raise TypeError("Invalid comparison %s < %s" % (self, other))
        if self is other:
            return S.false
        if isinstance(other, Number):
            approx = self.approximation_interval(other.__class__)
            if approx is not None:
                l, u = approx
                if other < l:
                    return S.false
                if other > u:
                    return S.true
            return _sympify(self.evalf() < other)
        if other.is_real and other.is_number:
            other = other.evalf()
            return _sympify(self.evalf() < other)
        return Expr.__lt__(self, other)

    def __le__(self, other):
        try:
            other = _sympify(other)
        except SympifyError:
            raise TypeError("Invalid comparison %s <= %s" % (self, other))
        if self is other:
            return S.true
        if other.is_real and other.is_number:
            other = other.evalf()
        if isinstance(other, Number):
            return _sympify(self.evalf() <= other)
        return Expr.__le__(self, other)

    def __gt__(self, other):
        try:
            other = _sympify(other)
        except SympifyError:
            raise TypeError("Invalid comparison %s > %s" % (self, other))
        r = _sympify((-self) < (-other))
        if r in (S.true, S.false):
            return r
        else:
            return Expr.__gt__(self, other)

    def __ge__(self, other):
        try:
            other = _sympify(other)
        except SympifyError:
            raise TypeError("Invalid comparison %s >= %s" % (self, other))
        r = _sympify((-self) <= (-other))
        if r in (S.true, S.false):
            return r
        else:
            return Expr.__ge__(self, other)

    def __int__(self):
        # subclass with appropriate return value
        raise NotImplementedError

    def __long__(self):
        return self.__int__()

    def __hash__(self):
        return super(NumberSymbol, self).__hash__()


class Exp1(with_metaclass(Singleton, NumberSymbol)):
    r"""The `e` constant.

    The transcendental number `e = 2.718281828\dots` is the base of the
    natural logarithm and of the exponential function, `e = \exp(1)`.
    Sometimes called Euler's number or Napier's constant.

    Exp1 is a singleton, and can be accessed by ``S.Exp1``,
    or can be imported as ``E``.

    Examples
    ========

    >>> from sympy import exp, log, E
    >>> E is exp(1)
    True
    >>> log(E)
    1

    References
    ==========

    .. [1] http://en.wikipedia.org/wiki/E_%28mathematical_constant%29
    """

    is_real = True
    is_positive = True
    is_negative = False  # XXX Forces is_negative/is_nonnegative
    is_irrational = True
    is_number = True
    is_algebraic = False
    is_transcendental = True

    __slots__ = []

    def _latex(self, printer):
        return r"e"

    @staticmethod
    def __abs__():
        return S.Exp1

    def __int__(self):
        return 2

    def _as_mpf_val(self, prec):
        return mpf_e(prec)

    def approximation_interval(self, number_cls):
        if issubclass(number_cls, Integer):
            return (Integer(2), Integer(3))
        elif issubclass(number_cls, Rational):
            pass

    def _eval_power(self, expt):
<<<<<<< HEAD
        res = C.exp(expt)
        make_repr(self, "**", expt, res)
        return res
=======
        from sympy import exp
        return exp(expt)
>>>>>>> 0e9e62c2

    def _eval_rewrite_as_sin(self):
        from sympy import sin
        I = S.ImaginaryUnit
        return sin(I + S.Pi/2) - I*sin(I)

    def _eval_rewrite_as_cos(self):
        from sympy import cos
        I = S.ImaginaryUnit
        return cos(I) + I*cos(I + S.Pi/2)

    def _sage_(self):
        import sage.all as sage
        return sage.e
E = S.Exp1


class Pi(with_metaclass(Singleton, NumberSymbol)):
    r"""The `\pi` constant.

    The transcendental number `\pi = 3.141592654\dots` represents the ratio
    of a circle's circumference to its diameter, the area of the unit circle,
    the half-period of trigonometric functions, and many other things
    in mathematics.

    Pi is a singleton, and can be accessed by ``S.Pi``, or can
    be imported as ``pi``.

    Examples
    ========

    >>> from sympy import S, pi, oo, sin, exp, integrate, Symbol
    >>> S.Pi
    pi
    >>> pi > 3
    True
    >>> pi.is_irrational
    True
    >>> x = Symbol('x')
    >>> sin(x + 2*pi)
    sin(x)
    >>> integrate(exp(-x**2), (x, -oo, oo))
    sqrt(pi)

    References
    ==========

    .. [1] http://en.wikipedia.org/wiki/Pi
    """

    is_real = True
    is_positive = True
    is_negative = False
    is_irrational = True
    is_number = True
    is_algebraic = False
    is_transcendental = True

    __slots__ = []

    def _latex(self, printer):
        return r"\pi"

    @staticmethod
    def __abs__():
        return S.Pi

    def __int__(self):
        return 3

    def _as_mpf_val(self, prec):
        return mpf_pi(prec)

    def approximation_interval(self, number_cls):
        if issubclass(number_cls, Integer):
            return (Integer(3), Integer(4))
        elif issubclass(number_cls, Rational):
            return (Rational(223, 71), Rational(22, 7))

    def _sage_(self):
        import sage.all as sage
        return sage.pi
pi = S.Pi


class GoldenRatio(with_metaclass(Singleton, NumberSymbol)):
    r"""The golden ratio, `\phi`.

    `\phi = \frac{1 + \sqrt{5}}{2}` is algebraic number.  Two quantities
    are in the golden ratio if their ratio is the same as the ratio of
    their sum to the larger of the two quantities, i.e. their maximum.

    GoldenRatio is a singleton, and can be accessed by ``S.GoldenRatio``.

    Examples
    ========

    >>> from sympy import S
    >>> S.GoldenRatio > 1
    True
    >>> S.GoldenRatio.expand(func=True)
    1/2 + sqrt(5)/2
    >>> S.GoldenRatio.is_irrational
    True

    References
    ==========

    .. [1] http://en.wikipedia.org/wiki/Golden_ratio
    """

    is_real = True
    is_positive = True
    is_negative = False
    is_irrational = True
    is_number = True
    is_algebraic = True
    is_transcendental = False

    __slots__ = []

    def _latex(self, printer):
        return r"\phi"

    def __int__(self):
        return 1

    def _as_mpf_val(self, prec):
         # XXX track down why this has to be increased
        rv = mlib.from_man_exp(phi_fixed(prec + 10), -prec - 10)
        return mpf_norm(rv, prec)

    def _eval_expand_func(self, **hints):
        from sympy import sqrt
        return S.Half + S.Half*sqrt(5)

    def approximation_interval(self, number_cls):
        if issubclass(number_cls, Integer):
            return (S.One, Rational(2))
        elif issubclass(number_cls, Rational):
            pass

    def _sage_(self):
        import sage.all as sage
        return sage.golden_ratio


class EulerGamma(with_metaclass(Singleton, NumberSymbol)):
    r"""The Euler-Mascheroni constant.

    `\gamma = 0.5772157\dots` (also called Euler's constant) is a mathematical
    constant recurring in analysis and number theory.  It is defined as the
    limiting difference between the harmonic series and the
    natural logarithm:

    .. math:: \gamma = \lim\limits_{n\to\infty}
              \left(\sum\limits_{k=1}^n\frac{1}{k} - \ln n\right)

    EulerGamma is a singleton, and can be accessed by ``S.EulerGamma``.

    Examples
    ========

    >>> from sympy import S
    >>> S.EulerGamma.is_irrational
    >>> S.EulerGamma > 0
    True
    >>> S.EulerGamma > 1
    False

    References
    ==========

    .. [1] http://en.wikipedia.org/wiki/Euler%E2%80%93Mascheroni_constant
    """

    is_real = True
    is_positive = True
    is_negative = False
    is_irrational = None
    is_number = True

    __slots__ = []

    def _latex(self, printer):
        return r"\gamma"

    def __int__(self):
        return 0

    def _as_mpf_val(self, prec):
         # XXX track down why this has to be increased
        v = mlib.libhyper.euler_fixed(prec + 10)
        rv = mlib.from_man_exp(v, -prec - 10)
        return mpf_norm(rv, prec)

    def approximation_interval(self, number_cls):
        if issubclass(number_cls, Integer):
            return (S.Zero, S.One)
        elif issubclass(number_cls, Rational):
            return (S.Half, Rational(3, 5))

    def _sage_(self):
        import sage.all as sage
        return sage.euler_gamma


class Catalan(with_metaclass(Singleton, NumberSymbol)):
    r"""Catalan's constant.

    `K = 0.91596559\dots` is given by the infinite series

    .. math:: K = \sum_{k=0}^{\infty} \frac{(-1)^k}{(2k+1)^2}

    Catalan is a singleton, and can be accessed by ``S.Catalan``.

    Examples
    ========

    >>> from sympy import S
    >>> S.Catalan.is_irrational
    >>> S.Catalan > 0
    True
    >>> S.Catalan > 1
    False

    References
    ==========

    .. [1] http://en.wikipedia.org/wiki/Catalan%27s_constant
    """

    is_real = True
    is_positive = True
    is_negative = False
    is_irrational = None
    is_number = True

    __slots__ = []

    def __int__(self):
        return 0

    def _as_mpf_val(self, prec):
        # XXX track down why this has to be increased
        v = mlib.catalan_fixed(prec + 10)
        rv = mlib.from_man_exp(v, -prec - 10)
        return mpf_norm(rv, prec)

    def approximation_interval(self, number_cls):
        if issubclass(number_cls, Integer):
            return (S.Zero, S.One)
        elif issubclass(number_cls, Rational):
            return (Rational(9, 10), S.One)

    def _sage_(self):
        import sage.all as sage
        return sage.catalan


class ImaginaryUnit(with_metaclass(Singleton, AtomicExpr)):
    r"""The imaginary unit, `i = \sqrt{-1}`.

    I is a singleton, and can be accessed by ``S.I``, or can be
    imported as ``I``.

    Examples
    ========

    >>> from sympy import I, sqrt
    >>> sqrt(-1)
    I
    >>> I*I
    -1
    >>> 1/I
    -I

    References
    ==========

    .. [1] http://en.wikipedia.org/wiki/Imaginary_unit
    """

    is_commutative = True
    is_imaginary = True
    is_finite = True
    is_number = True
    is_algebraic = True
    is_transcendental = False

    __slots__ = []

    def _latex(self, printer):
        return r"i"

    @staticmethod
    def __abs__():
        return S.One

    def _eval_evalf(self, prec):
        return self

    def _eval_conjugate(self):
        return -S.ImaginaryUnit

    def _eval_power(self, expt):
        res = self.__eval_power(expt)
        make_repr(self, "**", expt, res)
        return res

    def __eval_power(self, expt):
        """
        b is I = sqrt(-1)
        e is symbolic object but not equal to 0, 1

        I**r -> (-1)**(r/2) -> exp(r/2*Pi*I) -> sin(Pi*r/2) + cos(Pi*r/2)*I, r is decimal
        I**0 mod 4 -> 1
        I**1 mod 4 -> I
        I**2 mod 4 -> -1
        I**3 mod 4 -> -I
        """

        if isinstance(expt, Number):
            if isinstance(expt, Integer):
                expt = expt.p % 4
                if expt == 0:
                    return S.One
                if expt == 1:
                    return S.ImaginaryUnit
                if expt == 2:
                    return -S.One
                return -S.ImaginaryUnit
            return (S.NegativeOne)**(expt*S.Half)
        return

    def as_base_exp(self):
        return S.NegativeOne, S.Half

    def _sage_(self):
        import sage.all as sage
        return sage.I

I = S.ImaginaryUnit


def sympify_fractions(f):
    return Rational(f.numerator, f.denominator)

converter[fractions.Fraction] = sympify_fractions


try:
    if HAS_GMPY == 2:
        import gmpy2 as gmpy
    elif HAS_GMPY == 1:
        import gmpy
    else:
        raise ImportError

    def sympify_mpz(x):
        return Integer(long(x))

    def sympify_mpq(x):
        return Rational(long(x.numerator), long(x.denominator))

    converter[type(gmpy.mpz(1))] = sympify_mpz
    converter[type(gmpy.mpq(1, 2))] = sympify_mpq
except ImportError:
    pass


def sympify_mpmath(x):
    return Expr._from_mpmath(x, x.context.prec)

converter[mpnumeric] = sympify_mpmath


def sympify_complex(a):
    real, imag = list(map(sympify, (a.real, a.imag)))
    return real + S.ImaginaryUnit*imag

converter[complex] = sympify_complex

_intcache[0] = S.Zero
_intcache[1] = S.One
_intcache[-1] = S.NegativeOne

from .power import Pow, integer_nthroot
from .mul import Mul
Mul.identity = One()
from .add import Add
Add.identity = Zero()<|MERGE_RESOLUTION|>--- conflicted
+++ resolved
@@ -9,13 +9,8 @@
 from .containers import Tuple
 from .sympify import converter, sympify, _sympify, SympifyError
 from .singleton import S, Singleton
-<<<<<<< HEAD
-from .expr import Expr, AtomicExpr, make_repr
-from .decorators import _sympifyit, deprecated
-=======
 from .expr import Expr, AtomicExpr
 from .decorators import _sympifyit
->>>>>>> 0e9e62c2
 from .cache import cacheit, clear_cache
 from .logic import fuzzy_not
 from sympy.core.compatibility import (
@@ -1363,14 +1358,10 @@
     @_sympifyit('other', NotImplemented)
     def __div__(self, other):
         if isinstance(other, Rational):
-<<<<<<< HEAD
-            res = Rational(self.p*other.q, self.q*other.p)
-=======
             if self.p and other.p == S.Zero:
                 return S.ComplexInfinity
             else:
                 return Rational(self.p*other.q, self.q*other.p)
->>>>>>> 0e9e62c2
         elif isinstance(other, Float):
             res = self*(1/other)
         else:
@@ -2232,15 +2223,12 @@
         self.make_repr1("abs", res)
         return res
 
-<<<<<<< HEAD
     #@staticmethod
     def __neg__(self):
         res = S.Zero
         self.make_repr1("-", res)
         return res
 
-=======
->>>>>>> 0e9e62c2
     def _eval_power(self, expt):
         res = self.__eval_power(expt)
         make_repr(self, "**", expt, res)
@@ -3219,14 +3207,8 @@
             pass
 
     def _eval_power(self, expt):
-<<<<<<< HEAD
-        res = C.exp(expt)
-        make_repr(self, "**", expt, res)
-        return res
-=======
         from sympy import exp
         return exp(expt)
->>>>>>> 0e9e62c2
 
     def _eval_rewrite_as_sin(self):
         from sympy import sin
