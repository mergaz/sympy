--- conflicted
+++ resolved
@@ -871,16 +871,10 @@
         if evaluate is False:
             code = EvaluateFalseTransformer().visit(code)
 
-<<<<<<< HEAD
     # code is a Module, we want an Expression
     code = ast.Expression(code.body[0].value)
     code = ast.fix_missing_locations(code)
     code = compile(code, '<string>', 'eval')
-=======
-    if not evaluate:
-        code = compile(evaluateFalse(code), '<string>', 'eval')
-
->>>>>>> 0e9e62c2
     return eval_expr(code, local_dict, global_dict)
 
 
