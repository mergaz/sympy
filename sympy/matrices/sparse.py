--- conflicted
+++ resolved
@@ -434,17 +434,11 @@
 
         >>> from sympy.matrices import SparseMatrix, eye
         >>> -SparseMatrix(eye(3))
-<<<<<<< HEAD
         Matrix([
         [-1,  0,  0],
         [ 0, -1,  0],
         [ 0,  0, -1]])
 
-=======
-        [-1,  0,  0]
-        [ 0, -1,  0]
-        [ 0,  0, -1]
->>>>>>> 1c050422
         """
 
         rv = self.copy()
