"""Tools for solving inequalities and systems of inequalities. """

from __future__ import print_function, division
<<<<<<< HEAD
from sympy import sqrt
from sympy.core import Symbol, Interval
from sympy.core.mul import Mul
from sympy.core.numbers import pi
from sympy.core.power import Pow
from sympy.core.relational import Relational, Eq, Ge, Lt, GreaterThan, StrictGreaterThan, StrictLessThan, LessThan
from sympy.core.singleton import S
from sympy.assumptions import ask, AppliedPredicate, Q
from sympy.core.symbol import Wild, Dummy
from sympy.functions import re, im, Abs
from sympy.functions.elementary.exponential import log
from sympy.functions.elementary.trigonometric import sin, cos, tan, cot, atan, acot, acos, asin
=======

from sympy.core import Symbol, Dummy
from sympy.core.compatibility import iterable, reduce
from sympy.sets import Interval
from sympy.core.relational import Relational, Eq, Ge, Lt
from sympy.sets.sets import FiniteSet, Union
from sympy.core.singleton import S

from sympy.functions import Abs
>>>>>>> 0e9e62c2
from sympy.logic import And
from sympy.mpmath import inf
from sympy.polys import Poly, PolynomialError, parallel_poly_from_expr
<<<<<<< HEAD
from sympy.polys.polyroots import roots
from sympy.printing.latex import latex
from sympy.simplify.simplify import simplify
from sympy.utilities.solution import add_comment, add_eq, add_exp

def signToRel(sign):
    if sign == '>':
        return StrictGreaterThan
    if sign == '>=':
        return GreaterThan
    if sign == '<':
        return StrictLessThan
    if sign == '<=':
        return LessThan


def corel(rel):
    if rel is StrictLessThan:
        return StrictGreaterThan
    if rel is LessThan:
        return GreaterThan
    if rel is StrictGreaterThan:
        return StrictLessThan
    if rel is GreaterThan:
        return LessThan


def solve_poly_inequality(numer, denom, rel):
=======
from sympy.polys.polyutils import _nsort
from sympy.utilities.misc import filldedent

def solve_poly_inequality(poly, rel):
>>>>>>> 0e9e62c2
    """Solve a polynomial inequality with rational coefficients.

    Examples
    ========

    >>> from sympy import Poly
    >>> from sympy.abc import x
    >>> from sympy.solvers.inequalities import solve_poly_inequality

    >>> solve_poly_inequality(Poly(x, x, domain='ZZ'), '==')
    [{0}]

    >>> solve_poly_inequality(Poly(x**2 - 1, x, domain='ZZ'), '!=')
    [(-oo, -1), (-1, 1), (1, oo)]

    >>> solve_poly_inequality(Poly(x**2 - 1, x, domain='ZZ'), '==')
    [{-1}, {1}]

    See Also
    ========
    solve_poly_inequalities
    """
<<<<<<< HEAD
=======
    if not isinstance(poly, Poly):
        raise ValueError(
            'For efficiency reasons, `poly` should be a Poly instance')
    if poly.is_number:
        t = Relational(poly.as_expr(), 0, rel)
        if t is S.true:
            return [S.Reals]
        elif t is S.false:
            return [S.EmptySet]
        else:
            raise NotImplementedError(
                "could not determine truth value of %s" % t)

    reals, intervals = poly.real_roots(multiple=False), []

>>>>>>> 0e9e62c2
    if rel == '==':
        add_comment("Find the roots of the the equation")
        from solvers import solve
        reals = solve(numer/denom, real=True)
        intervals = []
        for r in reals:
            intervals.append(Interval(r, r, False, False))
        return intervals

    if rel != '!=' and numer.degree() == 1 and denom.degree() == 0:
        add_comment("The solution to this ineqality is")
        a = numer.nth(1)
        b = numer.nth(0)
        c = -b / a
        rel = signToRel(rel)
        if a < 0:
            rel = corel(rel)
        if rel == StrictGreaterThan: # x > c
            i = Interval(c, S.Infinity, True, True)
        elif rel == GreaterThan: # x >= c
            i = Interval(c, S.Infinity, False, True)
        elif rel == StrictLessThan: # x < c
            i = Interval(S.NegativeInfinity, c, True, True)
        elif rel == LessThan: # x <= c
            i = Interval(S.NegativeInfinity, c, True, False)
        add_exp(i)
        return [i]

    add_comment("Use the critical points method")
    add_comment("Find the roots of the the equation")
    add_eq(numer.as_expr(), 0)
    reals = roots(numer, filter='R')
    points = {}
    for r in reals:
        if rel == '>=' or rel == '<=':
            points[r] = False
        else:
            points[r] = True

    if denom != 1:
        add_comment("Find the roots of the denominator")
        add_eq(denom.as_expr(), 0)
        reals = roots(denom, filter='R')
        for r in reals:
            points[r] = True

    points[S.Infinity] = True
    points[S.NegativeInfinity] = True

    intervals = []
    points_ = points.keys()
    points_.sort()
    for i in range(0, len(points_) - 1):
        left = points_[i]
        right = points_[i + 1]
        interval = Interval(left, right, points[left], points[right])
        intervals.append(interval)
    del points_

    if rel == '!=':
        return intervals
    else:
        add_comment("Therefore we have the following intervals to test")
        for interval in intervals:
            add_exp(interval)

    result = []
    for interval in intervals:
        add_comment("Test the point")
        if interval.left == S.NegativeInfinity and interval.right == S.Infinity:
            p = 0
        elif interval.left == S.NegativeInfinity:
            p = interval.right - 1
        elif interval.right == S.Infinity:
            p = interval.left + 1
        else:
            p = (interval.right + interval.left) / 2
        add_eq(numer.gen, p)
        add_comment("We have")
        v = numer(p) / denom(p)
        if v > 0:
            add_exp(latex(v) + " > 0")
        elif v < 0:
            add_exp(latex(v) + " < 0")
        if (v > 0 and (rel == '>' or rel == '>=')) or (v < 0 and (rel == '<' or rel == '<=')):
            add_comment("Thus the interval")
            add_exp(interval)
            add_comment("is a part of the solution set")
            result.append(interval)
        else:
<<<<<<< HEAD
            add_comment("Thus the interval")
            add_exp(interval)
            add_comment("is not a part of the solution set")
    return result
=======
            raise ValueError("'%s' is not a valid relation" % rel)

        right, right_open = S.Infinity, True

        for left, multiplicity in reversed(reals):
            if multiplicity % 2:
                if sign == eq_sign:
                    intervals.insert(
                        0, Interval(left, right, not equal, right_open))

                sign, right, right_open = -sign, left, not equal
            else:
                if sign == eq_sign and not equal:
                    intervals.insert(
                        0, Interval(left, right, True, right_open))
                    right, right_open = left, True
                elif sign != eq_sign and equal:
                    intervals.insert(0, Interval(left, left))

        if sign == eq_sign:
            intervals.insert(
                0, Interval(S.NegativeInfinity, right, True, right_open))

    return intervals
>>>>>>> 0e9e62c2


def solve_poly_inequalities(polys):
    """Solve polynomial inequalities with rational coefficients.

    Examples
    ========

    >>> from sympy.solvers.inequalities import solve_poly_inequalities
    >>> from sympy.polys import Poly
    >>> from sympy.abc import x
    >>> solve_poly_inequalities(((
    ... Poly(x**2 - 3), ">"), (
    ... Poly(-x**2 + 1), ">")))
    (-oo, -sqrt(3)) U (-1, 1) U (sqrt(3), oo)
    """
    from sympy import Union
    return Union(*[solve_poly_inequality(*p) for p in polys])


def solve_rational_inequalities(eqs):
    """Solve a system of rational inequalities with rational coefficients.

    Examples
    ========

    >>> from sympy.abc import x
    >>> from sympy import Poly
    >>> from sympy.solvers.inequalities import solve_rational_inequalities

    >>> solve_rational_inequalities([[
    ... ((Poly(-x + 1), Poly(1, x)), '>='),
    ... ((Poly(-x + 1), Poly(1, x)), '<=')]])
    {1}

    >>> solve_rational_inequalities([[
    ... ((Poly(x), Poly(1, x)), '!='),
    ... ((Poly(-x + 1), Poly(1, x)), '>=')]])
    (-oo, 0) U (0, 1]

    See Also
    ========
    solve_poly_inequality
    """
    rslt = S.EmptySet
    for _eqs in eqs:
<<<<<<< HEAD
        result = Interval(S.NegativeInfinity, S.Infinity)
        for (numer, denom), rel in _eqs:
            add_comment("Solve the inequality")
            add_exp(Relational(numer.as_expr() / denom.as_expr(), 0, rel))
            intervals = solve_poly_inequality(numer, denom, rel)
            r = S.EmptySet
            for interval in intervals:
                r = r.union(interval)
            if len(intervals) > 1:
                add_comment("The have the following solution set")
                add_exp(r)
            result = result.intersect(r)
        if len(_eqs) > 1:
            add_comment("Finally we have the following solution set")
            add_exp(result)
        rslt = rslt.union(result)
    if len(eqs) > 1:
        add_comment("Thus we have the following solution set")
        add_exp(rslt)
    return rslt
=======
        if not _eqs:
            continue

        global_intervals = [Interval(S.NegativeInfinity, S.Infinity)]

        for (numer, denom), rel in _eqs:
            numer_intervals = solve_poly_inequality(numer*denom, rel)
            denom_intervals = solve_poly_inequality(denom, '==')

            intervals = []

            for numer_interval in numer_intervals:
                for global_interval in global_intervals:
                    interval = numer_interval.intersect(global_interval)

                    if interval is not S.EmptySet:
                        intervals.append(interval)

            global_intervals = intervals

            intervals = []

            for global_interval in global_intervals:
                for denom_interval in denom_intervals:
                    global_interval -= denom_interval

                if global_interval is not S.EmptySet:
                    intervals.append(global_interval)

            global_intervals = intervals

            if not global_intervals:
                break

        for interval in global_intervals:
            result = result.union(interval)

    return result
>>>>>>> 0e9e62c2


def reduce_rational_inequalities(exprs, gen, relational=True):
    """Reduce a system of rational inequalities with rational coefficients.

    Examples
    ========

    >>> from sympy import Poly, Symbol
    >>> from sympy.solvers.inequalities import reduce_rational_inequalities

    >>> x = Symbol('x', real=True)

    >>> reduce_rational_inequalities([[x**2 <= 0]], x)
    Eq(x, 0)

    >>> reduce_rational_inequalities([[x + 2 > 0]], x)
    And(-2 < x, x < oo)
    >>> reduce_rational_inequalities([[(x + 2, ">")]], x)
    And(-2 < x, x < oo)
    >>> reduce_rational_inequalities([[x + 2]], x)
    Eq(x, -2)
    """
    exact = True
    eqs = []
    solution = S.EmptySet
    for _exprs in exprs:
        _eqs = []

        for expr in _exprs:
            if isinstance(expr, tuple):
                expr, rel = expr
            else:
                if expr.is_Relational:
                    expr, rel = expr.lhs - expr.rhs, expr.rel_op
                else:
                    expr, rel = expr, '=='

            if expr is S.true:
                numer, denom, rel = S.Zero, S.One, '=='
            elif expr is S.false:
                numer, denom, rel = S.One, S.One, '=='
            else:
                numer, denom = expr.together().as_numer_denom()

            try:
                (numer, denom), opt = parallel_poly_from_expr(
                    (numer, denom), gen)
            except PolynomialError:
                raise PolynomialError(filldedent('''
                    only polynomials and
                    rational functions are supported in this context'''))

            if not opt.domain.is_Exact:
                numer, denom, exact = numer.to_exact(), denom.to_exact(), False

            domain = opt.domain.get_exact()

<<<<<<< HEAD
            if not (domain.is_ZZ or domain.is_QQ or domain.is_EX):
                raise NotImplementedError("inequality solving is not supported over %s" % opt.domain)

            _eqs.append(((numer, denom), rel))
=======
            if not (domain.is_ZZ or domain.is_QQ):
                expr = numer/denom
                expr = Relational(expr, 0, rel)
                solution = Union(solution, solve_univariate_inequality(expr, gen, relational=False))
            else:
                _eqs.append(((numer, denom), rel))
>>>>>>> 0e9e62c2

        eqs.append(_eqs)

    solution = Union(solution, solve_rational_inequalities(eqs))

    if not exact:
        solution = solution.evalf()

    if relational:
        solution = solution.as_relational(gen)

    return solution


def reduce_abs_inequality(expr, rel, gen):
    """Reduce an inequality with nested absolute values.

    Examples
    ========

    >>> from sympy import Abs, Symbol
    >>> from sympy.solvers.inequalities import reduce_abs_inequality
    >>> x = Symbol('x', real=True)

    >>> reduce_abs_inequality(Abs(x - 5) - 3, '<', x)
    And(2 < x, x < 8)

    >>> reduce_abs_inequality(Abs(x + 2)*3 - 13, '<', x)
    And(-19/3 < x, x < 7/3)

    See Also
    ========

    reduce_abs_inequalities
    """
<<<<<<< HEAD
#    if not ask(Q.real(gen), assumptions=assume):
#        raise NotImplementedError("can't solve inequalities with absolute values of a complex variable")
=======
    if gen.is_real is False:
         raise TypeError(filldedent('''
            can't solve inequalities with absolute
            values containing non-real variables'''))
>>>>>>> 0e9e62c2

    def _bottom_up_scan(expr):
        exprs = []

        if expr.is_Add or expr.is_Mul:
            op = expr.func

            for arg in expr.args:
                _exprs = _bottom_up_scan(arg)

                if not exprs:
                    exprs = _exprs
                else:
                    args = []

                    for expr, conds in exprs:
                        for _expr, _conds in _exprs:
                            args.append((op(expr, _expr), conds + _conds))

                    exprs = args
        elif expr.is_Pow:
            n = expr.exp

            if not n.is_Integer or n < 0:
                raise ValueError(
                    "only non-negative integer powers are allowed")

            _exprs = _bottom_up_scan(expr.base)

            for expr, conds in _exprs:
                exprs.append((expr**n, conds))
        elif isinstance(expr, Abs):
            _exprs = _bottom_up_scan(expr.args[0])

            for expr, conds in _exprs:
                exprs.append(( expr, conds + [Ge(expr, 0)]))
                exprs.append((-expr, conds + [Lt(expr, 0)]))
        else:
            exprs = [(expr, [])]

        return exprs

    exprs = _bottom_up_scan(expr)

    mapping = {'<': '>', '<=': '>='}
    inequalities = []

    for expr, conds in exprs:
        if rel not in mapping.keys():
            expr = Relational( expr, 0, rel)
        else:
            expr = Relational(-expr, 0, mapping[rel])

        inequalities.append([expr] + conds)
<<<<<<< HEAD
    add_comment("Rewrite the inequalities as")
    for inequality in inequalities:
        add_exp(inequality)
    return reduce_rational_inequalities(inequalities, gen, assume)
=======

    return reduce_rational_inequalities(inequalities, gen)
>>>>>>> 0e9e62c2


def reduce_abs_inequalities(exprs, gen):
    """Reduce a system of inequalities with nested absolute values.

    Examples
    ========

    >>> from sympy import Abs, Symbol
    >>> from sympy.abc import x
    >>> from sympy.solvers.inequalities import reduce_abs_inequalities
    >>> x = Symbol('x', real=True)

    >>> reduce_abs_inequalities([(Abs(3*x - 5) - 7, '<'),
    ... (Abs(x + 25) - 13, '>')], x)
    And(-2/3 < x, Or(And(-12 < x, x < oo), And(-oo < x, x < -38)), x < 4)

    >>> reduce_abs_inequalities([(Abs(x - 4) + Abs(3*x - 5) - 7, '<')], x)
    And(1/2 < x, x < 4)

    See Also
    ========

    reduce_abs_inequality
    """
    return And(*[ reduce_abs_inequality(expr, rel, gen)
        for expr, rel in exprs ])


def solve_univariate_inequality(expr, gen, relational=True):
    """Solves a real univariate inequality.

    Examples
    ========

    >>> from sympy.solvers.inequalities import solve_univariate_inequality
    >>> from sympy.core.symbol import Symbol
    >>> x = Symbol('x', real=True)

    >>> solve_univariate_inequality(x**2 >= 4, x)
    Or(And(-oo < x, x <= -2), And(2 <= x, x < oo))

    >>> solve_univariate_inequality(x**2 >= 4, x, relational=False)
    (-oo, -2] U [2, oo)

    """

    from sympy.solvers.solvers import solve, denoms

    e = expr.lhs - expr.rhs
    parts = n, d = e.as_numer_denom()
    if all(i.is_polynomial(gen) for i in parts):
        solns = solve(n, gen, check=False)
        singularities = solve(d, gen, check=False)
    else:
        solns = solve(e, gen, check=False)
        singularities = []
        for d in denoms(e):
            singularities.extend(solve(d, gen))

    include_x = expr.func(0, 0)

    def valid(x):
        v = e.subs(gen, x)
        try:
            r = expr.func(v, 0)
        except TypeError:
            r = S.false
        if r in (S.true, S.false):
            return r
        if v.is_real is False:
            return S.false
        else:
            v = v.n(2)
            if v.is_comparable:
                return expr.func(v, 0)
            return S.false

    start = S.NegativeInfinity
    sol_sets = [S.EmptySet]
    try:
        reals = _nsort(set(solns + singularities), separated=True)[0]
    except NotImplementedError:
        raise NotImplementedError('sorting of these roots is not supported')
    for x in reals:
        end = x

        if end in [S.NegativeInfinity, S.Infinity]:
            if valid(S(0)):
                sol_sets.append(Interval(start, S.Infinity, True, True))
                break

        if valid((start + end)/2 if start != S.NegativeInfinity else end - 1):
            sol_sets.append(Interval(start, end, True, True))

        if x in singularities:
            singularities.remove(x)
        elif include_x:
            sol_sets.append(FiniteSet(x))

        start = end

    end = S.Infinity

    if valid(start + 1):
        sol_sets.append(Interval(start, end, True, True))

    rv = Union(*sol_sets)
    return rv if not relational else rv.as_relational(gen)


def _solve_inequality(ie, s):
    """ A hacky replacement for solve, since the latter only works for
        univariate inequalities. """
    if not ie.rel_op in ('>', '>=', '<', '<='):
        raise NotImplementedError
    expr = ie.lhs - ie.rhs
    try:
        p = Poly(expr, s)
        if p.degree() != 1:
            raise NotImplementedError
    except (PolynomialError, NotImplementedError):
        try:
            n, d = expr.as_numer_denom()
            return reduce_rational_inequalities([[ie]], s)
        except PolynomialError:
            return solve_univariate_inequality(ie, s)
    a, b = p.all_coeffs()
    if a.is_positive:
        return ie.func(s, -b/a)
    elif a.is_negative:
        return ie.func(-b/a, s)
    else:
        raise NotImplementedError


<<<<<<< HEAD
# tests that ineq is in the form a*sqrt(f(x)) REL b
def is_sqrt_ineq(ineq, symbol):
    ineq = simplify(ineq)
    if ineq.func in [StrictGreaterThan, StrictLessThan, GreaterThan, LessThan]:
        a, b, f = Wild("a"), Wild("b"), Wild("f")
        rel = ineq.func
        m = ineq.match(rel(a*sqrt(f), b))
        if not m is None and m[a] != 0 and not m[a].has(symbol) and  m[b].is_polynomial(symbol) and m[f].has(symbol):
            return m[a], m[b], m[f], rel, symbol
    return None


# tests that ineq is in the form c*log(a, f(x)) REL b
def is_log_ineq(ineq, symbol):
    ineq = simplify(ineq)
    if ineq.func in [StrictGreaterThan, StrictLessThan, GreaterThan, LessThan]:
        rel = ineq.func
        b = ineq.args[1]
        if ineq.args[0].func is log:
            f = ineq.args[0].args[0]
            if len(ineq.args[0].args) == 2:
                a = ineq.args[0].args[1]
            else:
                a = S.Exp1
            if f.has(symbol) and not a.has(symbol) and not b.has(symbol):
                return a, b, 1, f, rel, symbol
        elif ineq.args[0].func is Mul and ineq.args[0].args[1].func is log:
            c = ineq.args[0].args[0]
            f = ineq.args[0].args[1].args[0]
            if len(ineq.args[0].args[1].args) == 2:
                a = ineq.args[0].args[1].args[1]
            else:
                a = S.Exp1
            if f.has(symbol) and not a.has(symbol) and not b.has(symbol) and not c.has(symbol):
                return a, b, c, f, rel, symbol
    return None


# tests that ineq is in the form log(a, f(x)) REL log(b, g(x))
def is_log_log_ineq(ineq, symbol):
    ineq = simplify(ineq)
    if ineq.func in [StrictGreaterThan, StrictLessThan, GreaterThan, LessThan]:
        rel = ineq.func
        if ineq.args[0].func is log and ineq.args[1].func is log:
            f = ineq.args[0].args[0]
            g = ineq.args[1].args[0]
            if len(ineq.args[0].args) == 2:
                a = ineq.args[0].args[1]
            else:
                a = S.Exp1
            if len(ineq.args[1].args) == 2:
                b = ineq.args[1].args[1]
            else:
                b = S.Exp1
            if f.has(symbol) and g.has(symbol) and not a.has(symbol) and not b.has(symbol):
                return a, b, f, g, rel, symbol
    return None


# solve ineq is in the form log(a, f(x)) REL b
def solve_log_ineq(log_ineq_params):
    a, b, c, f, rel, symbol = log_ineq_params
    ineq = rel(c*log(f, a), b)
    add_comment("Solve the inequality")
    add_exp(ineq)
    if c > 0 and c != 1:
        add_comment("Rewrite it as")
        b, c = b / c, 1
        ineq = rel(log(f, a), b)
        add_exp(ineq)
    if c < 0:
        add_comment("Rewrite it as")
        b, c, rel = b / c, 1, corel(rel)
        ineq = rel(log(f, a), b)
        add_exp(ineq)
    elif c != 1:
        raise NotImplementedError("can't reduce %s" % ineq)

    if a > 1:
        add_comment("The base of log is greater than 1 therefore we have")
        ineq = rel(f, Pow(a, b, evaluate=False))
        add_exp(ineq)
    elif 0 < a < 1:
        add_comment("The base of log is less than 1 therefore we have")
        ineq = corel(rel)(f, Pow(a, b, evaluate=False))
        add_exp(ineq)
    else:
        raise NotImplementedError("can't reduce %s" % ineq)
    add_comment("And we have a restriction")
    dom = StrictGreaterThan(f, 0)
    add_exp(dom)
    return reduce_inequalities([ineq, dom], True, [symbol])


# solve ineq is in the form log(a, f(x)) REL log(b, g(x))
def solve_log_log_ineq(log_log_ineq_params):
    a, b, f, g, rel, symbol = log_log_ineq_params
    ineq = rel(log(f, a), log(g, b))
    add_comment("Solve the inequality")
    add_exp(ineq)
    dom1 = StrictGreaterThan(f, 0)
    dom2 = StrictGreaterThan(g, 0)
    if a != b:
        add_comment("Rewrite it as")
        if simplify(log(b, a)).is_Integer:
            f = Pow(f, log(b, a), evaluate=False)
            a = b
        else:
            g = Pow(g, log(a, b), evaluate=False)
            b = a
        ineq = rel(log(f, a), log(g, b))
        add_exp(ineq)
    if a > 1:
        add_comment("The base of log is greater than 1 therefore we have")
        ineq = rel(f, g)
        add_exp(ineq)
    elif 0 < a < 1:
        add_comment("The base of log is less than 1 therefore we have")
        ineq = corel(rel)(f, g)
        add_exp(ineq)
    else:
        raise NotImplementedError("can't reduce %s" % ineq)
    add_comment("And we have restrictions")
    add_exp(dom1)
    add_exp(dom2)
    return reduce_inequalities([ineq, dom1, dom2], True, [symbol])


# tests that ineq is in the form a*trig(f(x)) REL b
def is_trig_ineq(ineq, symbol):
    ineq = simplify(ineq)
    if ineq.func in [StrictGreaterThan, StrictLessThan, GreaterThan, LessThan]:
        a, b, f = Wild("a"), Wild("b"), Wild("f")
        for trig in [sin, cos, tan, cot]:
            rel = ineq.func
            m = ineq.match(rel(a*trig(f), b))
            if not m is None and m[a] != 0 and not m[a].has(symbol) and not m[b].has(symbol) and m[f].has(symbol):
                return m[a], m[b], m[f], rel, trig, symbol
    return None


def solve_trig_help(left, right, rel, f, symbol):
    from sympy.solvers.solvers import solve
    add_comment("We have")
    if rel in [StrictGreaterThan, StrictLessThan]:
        add_exp(And(StrictLessThan(left, f), StrictLessThan(f, right)))
    else:
        add_exp(And(LessThan(left, f), LessThan(f, right)))
    if symbol - f != 0:
        left = solve(Eq(f, left), symbol)
        if len(left) != 1:
            raise NotImplementedError()
        left = left[0]
        right = solve(Eq(f, right), symbol)
        if len(right) != 1:
            raise NotImplementedError()
        right = right[0]
        add_comment("Therefore")
        if rel in [StrictGreaterThan, StrictLessThan]:
            add_exp(And(StrictLessThan(left, symbol), StrictLessThan(symbol, right)))
        else:
            add_exp(And(LessThan(left, symbol), LessThan(symbol, right)))
    if rel in [StrictGreaterThan, StrictLessThan]:
        interval = Interval(left, right)
    else:
        interval = Interval(left, right, False, False)
    return interval


# solves a*sqrt(f(x)) REL b
def solve_sqrt_ineq(trig_ineq_params):
    a, b, f, rel, symbol = trig_ineq_params
    c = b / a
    add_comment("Solve the inequality")
    add_exp(rel(a * sqrt(f), b))
    if a != 1:
        if a < 0:
            rel = corel(rel)
        add_comment("Rewrite this equations as")
        add_exp(rel(sqrt(f), c))

    # sqrt(f(x)) < c <= 0 or # sqrt(f(x)) <= c < 0.
    if not c.has(symbol):
        if (rel is StrictLessThan and c <= 0) or (rel is LessThan and c < 0):
            add_comment("There is no solution because the values of sqrt are non-negative")
            return S.EmptySet

    add_comment("Square the both sides of the inequality to eliminate the radical sign")
    ineq = rel(f, pow(c, 2))
    add_exp(ineq)
    dom1 = GreaterThan(f, 0)
    dom2 = GreaterThan(c, 0)
    add_comment("This step is correct if")
    add_exp(dom1)
    add_exp(dom2)
    return reduce_inequalities([ineq, dom1, dom2], True, [symbol])


def solve_trig_ineq(trig_ineq_params):
    a, b, f, rel, trig, symbol = trig_ineq_params
    c = b / a
    k = Dummy("k")
    add_comment("Solve the inequality")
    add_exp(rel(a * trig(f), b))
    add_comment("This inequality is triginometric")
    if a < 0:
        rel = corel(rel)
    if trig in [sin, cos] and (
            (rel is StrictLessThan and c <= -1) or
            (rel is LessThan and c < -1) or
            (rel is StrictGreaterThan and c >= 1) or
            (rel is GreaterThan and c > 1)):
        add_comment("There is no solution")
        return S.EmptySet
    elif trig in [sin, cos] and (
            (rel is StrictLessThan and c > 1) or
            (rel is LessThan and c >= 1) or
            (rel is StrictGreaterThan and c < -1) or
            (rel is GreaterThan and c <= -1)):
        add_comment("Any number is a solution to this equation")
        return Interval(-inf, inf)
    elif trig is sin:
        if rel in [LessThan, StrictLessThan]:
            return solve_trig_help(2*pi*k - pi - asin(c), 2*pi*k + asin(c), rel, f, symbol)
        if rel in [GreaterThan, StrictGreaterThan]:
            return solve_trig_help(2*pi*k + asin(c), 2*pi*k + pi - asin(c), rel, f, symbol)
    elif trig is cos:
        if rel in [LessThan, StrictLessThan]:
            return solve_trig_help(2*pi*k + acos(c), 2*pi*k + 2*pi - acos(c), rel, f, symbol)
        if rel in [GreaterThan, StrictGreaterThan]:
            return solve_trig_help(2*pi*k - acos(c), 2*pi*k + acos(c), rel, f, symbol)
    elif trig is tan:
        if rel in [LessThan, StrictLessThan]:
            return solve_trig_help(-pi/2 + pi*k, pi*k + atan(c), rel, f, symbol)
        if rel in [GreaterThan, StrictGreaterThan]:
            return solve_trig_help(pi*k + atan(c), pi/2 + pi*k, rel, f, symbol)
    elif trig is cot:
        if rel in [LessThan, StrictLessThan]:
            return solve_trig_help(pi*k + acot(c), pi + pi*k, rel, f, symbol)
        if rel in [GreaterThan, StrictGreaterThan]:
            return solve_trig_help(pi*k, pi*k + acot(c), rel, f, symbol)


def reduce_inequalities(inequalities, assume=True, symbols=[]):
    """Reduce a system of inequalities with rational coefficients.

    Examples
    ========

    >>> from sympy import Q, sympify as S
    >>> from sympy.abc import x, y
    >>> from sympy.solvers.inequalities import reduce_inequalities

    >>> reduce_inequalities(S(0) <= x + 3, Q.real(x), [])
    x >= -3

    >>> reduce_inequalities(S(0) <= x + y*2 - 1, True, [x])
    -2*y + 1 <= x
    """
    if not hasattr(inequalities, '__iter__'):
        inequalities = [inequalities]
=======
def _reduce_inequalities(inequalities, symbols):
    # helper for reduce_inequalities
>>>>>>> 0e9e62c2

    poly_part, abs_part = {}, {}
    other = []

    if len(inequalities) == 1 and len(symbols) == 1:
        ineq = inequalities[0]
        symbol = symbols[0]
        trig_ineq_params = is_trig_ineq(ineq, symbol)
        if trig_ineq_params is not None:
            return solve_trig_ineq(trig_ineq_params)
        sqrt_ineq_params = is_sqrt_ineq(ineq, symbol)
        if sqrt_ineq_params is not None:
            return solve_sqrt_ineq(sqrt_ineq_params)
        log_ineq_params = is_log_ineq(ineq, symbol)
        if log_ineq_params is not None:
            return solve_log_ineq(log_ineq_params)
        log_log_ineq_params = is_log_log_ineq(ineq, symbol)
        if log_log_ineq_params is not None:
            return solve_log_log_ineq(log_log_ineq_params)

    for inequality in inequalities:

        expr, rel = inequality.lhs, inequality.rel_op  # rhs is 0

        # check for gens using atoms which is more strict than free_symbols to
        # guard against EX domain which won't be handled by
        # reduce_rational_inequalities
        gens = expr.atoms(Symbol)

        if len(gens) == 1:
            gen = gens.pop()
        else:
            common = expr.free_symbols & symbols
            if len(common) == 1:
                gen = common.pop()
                other.append(_solve_inequality(Relational(expr, 0, rel), gen))
                continue
            else:
                raise NotImplementedError(filldedent('''
                    inequality has more than one
                    symbol of interest'''))

        if expr.is_polynomial(gen):
            poly_part.setdefault(gen, []).append((expr, rel))
        else:
            components = expr.find(lambda u:
                u.has(gen) and (
                u.is_Function or u.is_Pow and not u.exp.is_Integer))
            if components and all(isinstance(i, Abs) for i in components):
                abs_part.setdefault(gen, []).append((expr, rel))
            else:
                other.append(_solve_inequality(Relational(expr, 0, rel), gen))

    poly_reduced = []
    abs_reduced = []

    for gen, exprs in poly_part.items():
        poly_reduced.append(reduce_rational_inequalities([exprs], gen))

    for gen, exprs in abs_part.items():
        abs_reduced.append(reduce_abs_inequalities(exprs, gen))

    return And(*(poly_reduced + abs_reduced + other))


def reduce_inequalities(inequalities, symbols=[]):
    """Reduce a system of inequalities with rational coefficients.

    Examples
    ========

    >>> from sympy import sympify as S, Symbol
    >>> from sympy.abc import x, y
    >>> from sympy.solvers.inequalities import reduce_inequalities

    >>> reduce_inequalities(S(0) <= x + 3, [])
    And(-3 <= x, x < oo)

    >>> reduce_inequalities(S(0) <= x + y*2 - 1, [x])
    -2*y + 1 <= x
    """
    if not iterable(inequalities):
        inequalities = [inequalities]

    # prefilter
    keep = []
    for i in inequalities:
        if isinstance(i, Relational):
            i = i.func(i.lhs.as_expr() - i.rhs.as_expr(), 0)
        elif i not in (True, False):
            i = Eq(i, 0)
        if i == True:
            continue
        elif i == False:
            return S.false
        if i.lhs.is_number:
            raise NotImplementedError(
                "could not determine truth value of %s" % i)
        keep.append(i)
    inequalities = keep
    del keep

    gens = reduce(set.union, [i.free_symbols for i in inequalities], set())

    if not iterable(symbols):
        symbols = [symbols]
    symbols = set(symbols) or gens

    # make vanilla symbol real
    recast = dict([(i, Dummy(i.name, real=True))
        for i in gens if i.is_real is None])
    inequalities = [i.xreplace(recast) for i in inequalities]
    symbols = set([i.xreplace(recast) for i in symbols])

    # solve system
    rv = _reduce_inequalities(inequalities, symbols)

    # restore original symbols and return
    return rv.xreplace(dict([(v, k) for k, v in recast.items()]))<|MERGE_RESOLUTION|>--- conflicted
+++ resolved
@@ -1,38 +1,35 @@
 """Tools for solving inequalities and systems of inequalities. """
 
 from __future__ import print_function, division
-<<<<<<< HEAD
 from sympy import sqrt
 from sympy.core import Symbol, Interval
 from sympy.core.mul import Mul
 from sympy.core.numbers import pi
 from sympy.core.power import Pow
 from sympy.core.relational import Relational, Eq, Ge, Lt, GreaterThan, StrictGreaterThan, StrictLessThan, LessThan
+
+from sympy.core import Symbol, Dummy
+from sympy.core.compatibility import iterable, reduce
+from sympy.sets import Interval
+from sympy.core.relational import Relational, Eq, Ge, Lt
+from sympy.sets.sets import FiniteSet, Union
 from sympy.core.singleton import S
 from sympy.assumptions import ask, AppliedPredicate, Q
 from sympy.core.symbol import Wild, Dummy
 from sympy.functions import re, im, Abs
 from sympy.functions.elementary.exponential import log
 from sympy.functions.elementary.trigonometric import sin, cos, tan, cot, atan, acot, acos, asin
-=======
-
-from sympy.core import Symbol, Dummy
-from sympy.core.compatibility import iterable, reduce
-from sympy.sets import Interval
-from sympy.core.relational import Relational, Eq, Ge, Lt
-from sympy.sets.sets import FiniteSet, Union
-from sympy.core.singleton import S
 
 from sympy.functions import Abs
->>>>>>> 0e9e62c2
 from sympy.logic import And
 from sympy.mpmath import inf
 from sympy.polys import Poly, PolynomialError, parallel_poly_from_expr
-<<<<<<< HEAD
 from sympy.polys.polyroots import roots
 from sympy.printing.latex import latex
 from sympy.simplify.simplify import simplify
 from sympy.utilities.solution import add_comment, add_eq, add_exp
+from sympy.polys.polyutils import _nsort
+from sympy.utilities.misc import filldedent
 
 def signToRel(sign):
     if sign == '>':
@@ -57,12 +54,6 @@
 
 
 def solve_poly_inequality(numer, denom, rel):
-=======
-from sympy.polys.polyutils import _nsort
-from sympy.utilities.misc import filldedent
-
-def solve_poly_inequality(poly, rel):
->>>>>>> 0e9e62c2
     """Solve a polynomial inequality with rational coefficients.
 
     Examples
@@ -85,24 +76,6 @@
     ========
     solve_poly_inequalities
     """
-<<<<<<< HEAD
-=======
-    if not isinstance(poly, Poly):
-        raise ValueError(
-            'For efficiency reasons, `poly` should be a Poly instance')
-    if poly.is_number:
-        t = Relational(poly.as_expr(), 0, rel)
-        if t is S.true:
-            return [S.Reals]
-        elif t is S.false:
-            return [S.EmptySet]
-        else:
-            raise NotImplementedError(
-                "could not determine truth value of %s" % t)
-
-    reals, intervals = poly.real_roots(multiple=False), []
-
->>>>>>> 0e9e62c2
     if rel == '==':
         add_comment("Find the roots of the the equation")
         from solvers import solve
@@ -193,37 +166,10 @@
             add_comment("is a part of the solution set")
             result.append(interval)
         else:
-<<<<<<< HEAD
             add_comment("Thus the interval")
             add_exp(interval)
             add_comment("is not a part of the solution set")
     return result
-=======
-            raise ValueError("'%s' is not a valid relation" % rel)
-
-        right, right_open = S.Infinity, True
-
-        for left, multiplicity in reversed(reals):
-            if multiplicity % 2:
-                if sign == eq_sign:
-                    intervals.insert(
-                        0, Interval(left, right, not equal, right_open))
-
-                sign, right, right_open = -sign, left, not equal
-            else:
-                if sign == eq_sign and not equal:
-                    intervals.insert(
-                        0, Interval(left, right, True, right_open))
-                    right, right_open = left, True
-                elif sign != eq_sign and equal:
-                    intervals.insert(0, Interval(left, left))
-
-        if sign == eq_sign:
-            intervals.insert(
-                0, Interval(S.NegativeInfinity, right, True, right_open))
-
-    return intervals
->>>>>>> 0e9e62c2
 
 
 def solve_poly_inequalities(polys):
@@ -270,7 +216,6 @@
     """
     rslt = S.EmptySet
     for _eqs in eqs:
-<<<<<<< HEAD
         result = Interval(S.NegativeInfinity, S.Infinity)
         for (numer, denom), rel in _eqs:
             add_comment("Solve the inequality")
@@ -291,49 +236,9 @@
         add_comment("Thus we have the following solution set")
         add_exp(rslt)
     return rslt
-=======
-        if not _eqs:
-            continue
-
-        global_intervals = [Interval(S.NegativeInfinity, S.Infinity)]
-
-        for (numer, denom), rel in _eqs:
-            numer_intervals = solve_poly_inequality(numer*denom, rel)
-            denom_intervals = solve_poly_inequality(denom, '==')
-
-            intervals = []
-
-            for numer_interval in numer_intervals:
-                for global_interval in global_intervals:
-                    interval = numer_interval.intersect(global_interval)
-
-                    if interval is not S.EmptySet:
-                        intervals.append(interval)
-
-            global_intervals = intervals
-
-            intervals = []
-
-            for global_interval in global_intervals:
-                for denom_interval in denom_intervals:
-                    global_interval -= denom_interval
-
-                if global_interval is not S.EmptySet:
-                    intervals.append(global_interval)
-
-            global_intervals = intervals
-
-            if not global_intervals:
-                break
-
-        for interval in global_intervals:
-            result = result.union(interval)
-
-    return result
->>>>>>> 0e9e62c2
-
-
-def reduce_rational_inequalities(exprs, gen, relational=True):
+
+
+def reduce_rational_inequalities(exprs, gen, assume=True, relational=True):
     """Reduce a system of rational inequalities with rational coefficients.
 
     Examples
@@ -389,19 +294,12 @@
 
             domain = opt.domain.get_exact()
 
-<<<<<<< HEAD
-            if not (domain.is_ZZ or domain.is_QQ or domain.is_EX):
-                raise NotImplementedError("inequality solving is not supported over %s" % opt.domain)
-
-            _eqs.append(((numer, denom), rel))
-=======
             if not (domain.is_ZZ or domain.is_QQ):
                 expr = numer/denom
                 expr = Relational(expr, 0, rel)
                 solution = Union(solution, solve_univariate_inequality(expr, gen, relational=False))
             else:
                 _eqs.append(((numer, denom), rel))
->>>>>>> 0e9e62c2
 
         eqs.append(_eqs)
 
@@ -437,15 +335,10 @@
 
     reduce_abs_inequalities
     """
-<<<<<<< HEAD
-#    if not ask(Q.real(gen), assumptions=assume):
-#        raise NotImplementedError("can't solve inequalities with absolute values of a complex variable")
-=======
     if gen.is_real is False:
          raise TypeError(filldedent('''
             can't solve inequalities with absolute
             values containing non-real variables'''))
->>>>>>> 0e9e62c2
 
     def _bottom_up_scan(expr):
         exprs = []
@@ -500,15 +393,10 @@
             expr = Relational(-expr, 0, mapping[rel])
 
         inequalities.append([expr] + conds)
-<<<<<<< HEAD
     add_comment("Rewrite the inequalities as")
     for inequality in inequalities:
         add_exp(inequality)
     return reduce_rational_inequalities(inequalities, gen, assume)
-=======
-
-    return reduce_rational_inequalities(inequalities, gen)
->>>>>>> 0e9e62c2
 
 
 def reduce_abs_inequalities(exprs, gen):
@@ -645,7 +533,6 @@
         raise NotImplementedError
 
 
-<<<<<<< HEAD
 # tests that ineq is in the form a*sqrt(f(x)) REL b
 def is_sqrt_ineq(ineq, symbol):
     ineq = simplify(ineq)
@@ -889,31 +776,20 @@
             return solve_trig_help(pi*k, pi*k + acot(c), rel, f, symbol)
 
 
-def reduce_inequalities(inequalities, assume=True, symbols=[]):
-    """Reduce a system of inequalities with rational coefficients.
-
-    Examples
-    ========
-
-    >>> from sympy import Q, sympify as S
-    >>> from sympy.abc import x, y
-    >>> from sympy.solvers.inequalities import reduce_inequalities
-
-    >>> reduce_inequalities(S(0) <= x + 3, Q.real(x), [])
-    x >= -3
-
-    >>> reduce_inequalities(S(0) <= x + y*2 - 1, True, [x])
-    -2*y + 1 <= x
-    """
+def _reduce_inequalities(inequalities, symbols):
+    # helper for reduce_inequalities
+
     if not hasattr(inequalities, '__iter__'):
         inequalities = [inequalities]
-=======
-def _reduce_inequalities(inequalities, symbols):
-    # helper for reduce_inequalities
->>>>>>> 0e9e62c2
-
-    poly_part, abs_part = {}, {}
-    other = []
+
+    if len(inequalities) == 1 and len(symbols) == 1 \
+            and inequalities[0].is_Relational:
+        try:
+            return _solve_inequality(inequalities[0], symbols[0])
+        except NotImplementedError:
+            pass
+
+    poly_part, abs_part, extra_assume = {}, {}, []
 
     if len(inequalities) == 1 and len(symbols) == 1:
         ineq = inequalities[0]
@@ -931,6 +807,9 @@
         if log_log_ineq_params is not None:
             return solve_log_log_ineq(log_log_ineq_params)
 
+    poly_part, abs_part = {}, {}
+    other = []
+    
     for inequality in inequalities:
 
         expr, rel = inequality.lhs, inequality.rel_op  # rhs is 0
