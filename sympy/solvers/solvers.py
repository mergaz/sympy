--- conflicted
+++ resolved
@@ -21,22 +21,6 @@
 from sympy.core.exprtools import factor_terms
 from sympy.core.function import (expand_mul, expand_multinomial, expand_log,
                           Derivative, AppliedUndef, UndefinedFunction, nfloat,
-<<<<<<< HEAD
-                          count_ops, Function, expand_power_exp, expand)
-from sympy.core.numbers import ilcm, Float, pi
-from sympy.core.relational import Relational
-from sympy.logic.boolalg import And, Or
-from sympy.core.basic import preorder_traversal
-
-from sympy.functions import (log, exp, LambertW, cos, sin, tan, cot, cosh,
-                             sinh, tanh, coth, acos, asin, atan, acot, acosh,
-                             asinh, atanh, acoth, Abs, sign, re, im, arg,
-                             sqrt, atan2)
-from sympy.simplify import (simplify, collect, powsimp, posify, powdenest,
-                            nsimplify, denom, logcombine, trigsimp)
-from sympy.simplify.sqrtdenest import sqrt_depth, _mexpand
-from sympy.simplify.fu import TR1, TR5, TR6, TR11
-=======
                           Function, expand_power_exp, Lambda, _mexpand)
 from sympy.integrals.integrals import Integral
 from sympy.core.numbers import ilcm, Float
@@ -52,7 +36,6 @@
                             nsimplify, denom, logcombine)
 from sympy.simplify.sqrtdenest import sqrt_depth
 from sympy.simplify.fu import TR1
->>>>>>> 0e9e62c2
 from sympy.matrices import Matrix, zeros
 from sympy.polys import roots, cancel, factor, Poly, together, degree
 from sympy.polys.polyerrors import GeneratorsNeeded, PolynomialError
@@ -369,12 +352,7 @@
         elif val.is_Rational:
             return val == 0
         if numerical and not val.free_symbols:
-<<<<<<< HEAD
-            val = to_log_fixed_base(val, S.Exp1)
-            return abs(val.n(18).n(12, chop=True)) < 1e-9
-=======
             return bool(abs(val.n(18).n(12, chop=True)) < 1e-9)
->>>>>>> 0e9e62c2
         was = val
 
     if flags.get('warn', False):
@@ -982,31 +960,12 @@
                 f[i] = Add(fi.lhs, -fi.rhs, evaluate=False)
         elif isinstance(fi, Poly):
             f[i] = fi.as_expr()
-<<<<<<< HEAD
-        elif isinstance(fi, bool) or fi.is_Relational:
-            if not symbols:
-                symbols = list(reduce(set.union, [fi.free_symbols for fi in f], set()))
-            return reduce_inequalities(f, assume=flags.get('assume'),
-                                       symbols=symbols)
-
-        # Any embedded piecewise functions need to be brought out to the
-        # top level so that the appropriate strategy gets selected.
-        # However, this is necessary only if one of the piecewise
-        # functions depends on one of the symbols we are solving for.
-        def _has_piecewise(e):
-            if e.is_Piecewise:
-                return e.has(*symbols)
-            return any([_has_piecewise(a) for a in e.args])
-        if _has_piecewise(f[i]):
-            f[i] = piecewise_fold(f[i])
-=======
         elif isinstance(fi, (bool, BooleanAtom)) or fi.is_Relational:
             return reduce_inequalities(f, symbols=symbols)
 
         # rewrite hyperbolics in terms of exp
         f[i] = f[i].replace(lambda w: isinstance(w, HyperbolicFunction),
                 lambda w: w.rewrite(exp))
->>>>>>> 0e9e62c2
 
         # if we have a Matrix, we need to iterate over its elements again
         if f[i].is_Matrix:
@@ -1057,8 +1016,6 @@
         exclude = set().union(*[e.free_symbols for e in sympify(exclude)])
     symbols = [s for s in symbols if s not in exclude]
 
-<<<<<<< HEAD
-=======
     # real/imag handling -----------------------------
     w = Dummy('w')
     piece = Lambda(w, Piecewise((w, Ge(w, 0)), (-w, True)))
@@ -1083,7 +1040,6 @@
         # save changes
         f[i] = fi
 
->>>>>>> 0e9e62c2
     # see if re(s) or im(s) appear
     irf = []
     for s in symbols:
@@ -1714,23 +1670,19 @@
 
 def _solve(f, *symbols, **flags):
     """Return a checked solution for f in terms of one or more of the
-<<<<<<< HEAD
-    symbols."""
+    symbols. A list should be returned except for the case when a linear
+    undetermined-coefficients equation is encountered (in which case
+    a dictionary is returned).
+
+    If no method is implemented to solve the equation, a NotImplementedError
+    will be raised. In the case that conversion of an expression to a Poly
+    gives None a ValueError will be raised."""
+
+    not_impl_msg = "No algorithms are implemented to solve equation %s"
+
     add_comment('Solve the equation')
     add_eq(f, 0)
     
-=======
-    symbols. A list should be returned except for the case when a linear
-    undetermined-coefficients equation is encountered (in which case
-    a dictionary is returned).
-
-    If no method is implemented to solve the equation, a NotImplementedError
-    will be raised. In the case that conversion of an expression to a Poly
-    gives None a ValueError will be raised."""
-
-    not_impl_msg = "No algorithms are implemented to solve equation %s"
-
->>>>>>> 0e9e62c2
     if len(symbols) != 1:
         soln = None
         free = f.free_symbols
@@ -1810,13 +1762,10 @@
     # build up solutions if f is a Mul
     if f.is_Mul:
         result = set()
-<<<<<<< HEAD
         dens = denoms(f, symbols)
         tans = get_tans(f, symbols)
         cots = get_cots(f, symbols)
         eqs = set()
-=======
->>>>>>> 0e9e62c2
         for m in f.args:
             # Ignore equations in the form 1/f(x) = 0
             if m.is_Pow and m.args[1] < 0:
@@ -1836,7 +1785,6 @@
         unckecked_result = set()
         for m in eqs:
             soln = _solve(m, symbol, **flags)
-<<<<<<< HEAD
             unckecked_result |= set(soln)
         # Check result
         trig_dens = set()
@@ -1882,22 +1830,6 @@
         if result == []:
             add_comment("Therefore there is no solution")
         return result
-=======
-            result.update(set(soln))
-        result = list(result)
-        if check:
-            # all solutions have been checked but now we must
-            # check that the solutions do not set denominators
-            # in any factor to zero
-            dens = _simple_dens(f, symbols)
-            result = [s for s in result if
-                all(not checksol(den, {symbol: s}, **flags) for den in
-                dens)]
-        # set flags for quick exit at end
-        check = False
-        flags['simplify'] = False
-
->>>>>>> 0e9e62c2
     elif f.is_Piecewise:
         result = set()
         for n, (expr, cond) in enumerate(f.args):
@@ -1938,7 +1870,6 @@
         msg = ''  # there is no failure message
 
 
-<<<<<<< HEAD
         f_num = simplify_log_eq(f, symbol)
         if f_num != f:
             result = _solve(f_num, symbol, **flags)
@@ -2069,22 +2000,19 @@
                         flags['check'] = check
                 else:
                     result = _solve(eq, symbol, **flags)
-
-        if result is False:
-            # rewrite hyperbolics in terms of exp
-            f_num = f_num.replace(lambda w: isinstance(w, C.HyperbolicFunction),
-                lambda w: w.rewrite(exp))
-=======
         # try to identify a single generator that will allow us to solve this
         # as a polynomial, followed (perhaps) by a change of variables if the
         # generator is not a symbol
->>>>>>> 0e9e62c2
 
         try:
             poly = Poly(f_num)
             if poly is None:
                 raise ValueError('could not convert %s to Poly' % f_num)
-<<<<<<< HEAD
+        except GeneratorsNeeded:
+            simplified_f = simplify(f_num)
+            if simplified_f != f_num:
+                return _solve(simplified_f, symbol, **flags)
+            raise ValueError('expression appears to be a constant')
 
             if f_num - poly.as_expr() != 0:
                 add_comment("Rewrite the equation as")
@@ -2165,134 +2093,6 @@
             except DontKnowHowToSolve:
                 pass
 
-            if len(gens) > 1:
-                # If there is more than one generator, it could be that the
-                # generators have the same base but different powers, e.g.
-                #   >>> Poly(exp(x)+1/exp(x))
-                #   Poly(exp(-x) + exp(x), exp(-x), exp(x), domain='ZZ')
-                #   >>> Poly(sqrt(x)+sqrt(sqrt(x)))
-                #   Poly(sqrt(x) + x**(1/4), sqrt(x), x**(1/4), domain='ZZ')
-                # If the exponents are Rational then a change of variables
-                # will make this a polynomial equation in a single base.
-
-                def _as_base_q(x):
-                    """Return (b**e, q) for x = b**(p*e/q) where p/q is the leading
-                    Rational of the exponent of x, e.g. exp(-2*x/3) -> (exp(x), 3)
-                    """
-                    b, e = x.as_base_exp()
-                    if e.is_Rational:
-                        return b, e.q
-                    if not e.is_Mul:
-                        return x, 1
-                    c, ee = e.as_coeff_Mul()
-                    if c.is_Rational and c is not S.One:  # c could be a Float
-                        return b**ee, c.q
-                    return x, 1
-
-                bases, qs = list(zip(*[_as_base_q(g) for g in gens]))
-                bases = set(bases)
-                if len(bases) > 1:
-                    funcs = set(b for b in bases if b.is_Function)
-                    trig = set()
-                    try:
-                        trig = set([_ for _ in funcs if isinstance(_, C.TrigonometricFunction)])
-                    except:
-                        pass
-                    other = funcs - trig
-                    if not other and len(funcs.intersection(trig)) > 1:
-                        newf = TR1(f_num).rewrite(tan)
-                        if newf != f_num:
-                            add_comment("Using the tangent half-angle substitution we get")
-                            add_eq(newf, 0)
-                            return _solve(newf, symbol, **flags)
-
-                    # just a simple case - see if replacement of single function
-                    # clears all symbol-dependent functions, e.g.
-                    # log(x) - log(log(x) - 1) - 3 can be solved even though it has
-                    # two generators.
-
-                    if funcs:
-                        funcs = list(ordered(funcs))  # put shallowest function first
-                        f1 = funcs[0]
-                        t = Dummy()
-                        # perform the substitution
-                        ftry = f_num.subs(f1, t)
-
-                        # if no Functions left, we can proceed with usual solve
-                        if not ftry.has(symbol):
-                            cv_sols = _solve(ftry, t, **flags)
-                            cv_inv = _solve(t - f1, symbol, **flags)[0]
-                            sols = list()
-                            for sol in cv_sols:
-                                sols.append(cv_inv.subs(t, sol))
-                            return list(ordered(sols))
-
-                    if len(get_log_bases(f_num, symbol)) > 0:
-                        flc = logcombine(f_num, True)
-                        if flc != f_num:
-                            add_comment("Rewrite the equation")
-                            add_eq(flc, 0)
-                            return _solve(flc, symbol, **flags)
-
-
-                    msg = 'multiple generators %s' % gens
-
-                else:  # len(bases) == 1 and all(q == 1 for q in qs):
-                    # e.g. case where gens are exp(x), exp(-x)
-                    u = bases.pop()
-                    t = Dummy('t')
-                    inv = _solve(u - t, symbol, **flags)
-                    if isinstance(u, (Pow, exp)):
-                        # this will be resolved by factor in _tsolve but we might
-                        # as well try a simple expansion here to get things in
-                        # order so something like the following will work now without
-                        # having to factor:
-                        # >>> eq = (exp(I*(-x-2))+exp(I*(x+2)))
-                        # >>> eq.subs(exp(x),y)  # fails
-                        # exp(I*(-x - 2)) + exp(I*(x + 2))
-                        # >>> eq.expand().subs(exp(x),y)  # works
-                        # y**I*exp(2*I) + y**(-I)*exp(-2*I)
-                        def _expand(p):
-                            b, e = p.as_base_exp()
-                            e = expand_mul(e)
-                            return expand_power_exp(b**e)
-                        ftry = f_num.replace(
-                            lambda w: w.is_Pow or isinstance(w, exp),
-                            _expand).subs(u, t)
-                        if not ftry.has(symbol):
-                            soln = _solve(ftry, t, **flags)
-                            sols = list()
-                            for sol in soln:
-                                for i in inv:
-                                    sols.append(i.subs(t, sol))
-                            return list(ordered(sols))
-
-            elif len(gens) == 1:
-                # There is only one generator that we are interested in, but there
-                # may have been more than one generator identified by polys (e.g.
-                # for symbols other than the one we are interested in) so recast
-                # the poly in terms of our generator of interest.
-
-                if len(poly.gens) > 1:
-                    poly = Poly(poly, gens[0])
-
-                # if we aren't on the tsolve-pass, use roots
-                if not flags.pop('tsolve', False):
-                    flags['tsolve'] = True
-                    if poly.degree() == 1 and (
-                            poly.gen.is_Pow and
-                            poly.gen.exp.is_Rational and
-                            not poly.gen.exp.is_Integer):
-                        pass
-=======
-        except GeneratorsNeeded:
-            simplified_f = simplify(f_num)
-            if simplified_f != f_num:
-                return _solve(simplified_f, symbol, **flags)
-            raise ValueError('expression appears to be a constant')
-
-        gens = [g for g in poly.gens if g.has(symbol)]
-
         def _as_base_q(x):
             """Return (b**e, q) for x = b**(p*e/q) where p/q is the leading
             Rational of the exponent of x, e.g. exp(-2*x/3) -> (exp(x), 3)
@@ -2324,12 +2124,18 @@
             if len(bases) > 1 or not all(q == 1 for q in qs):
                 funcs = set(b for b in bases if b.is_Function)
 
-                trig = set([_ for _ in funcs if
-                    isinstance(_, TrigonometricFunction)])
+                trig = set()
+                try:
+                    trig = set([_ for _ in funcs if
+                        isinstance(_, TrigonometricFunction)])
+                except:
+                    pass
                 other = funcs - trig
                 if not other and len(funcs.intersection(trig)) > 1:
                     newf = TR1(f_num).rewrite(tan)
                     if newf != f_num:
+                        add_comment("Using the tangent half-angle substitution we get")
+                        add_eq(newf, 0)
                         result = _solve(newf, symbol, **flags)
 
                 # just a simple case - see if replacement of single function
@@ -2352,6 +2158,14 @@
                         for sol in cv_sols:
                             sols.append(cv_inv.subs(t, sol))
                         result = list(ordered(sols))
+
+                if len(get_log_bases(f_num, symbol)) > 0:
+                    flc = logcombine(f_num, True)
+                    if flc != f_num:
+                        add_comment("Rewrite the equation")
+                        add_eq(flc, 0)
+                        return _solve(flc, symbol, **flags)
+
 
                 if result is False:
                     msg = 'multiple generators %s' % gens
@@ -2439,7 +2253,6 @@
                         except NotImplementedError:
                             # perhaps _tsolve can handle f_num
                             soln = None
->>>>>>> 0e9e62c2
                     else:
                         check = False  # only dens need to be checked
                     if soln is not None:
@@ -2452,7 +2265,6 @@
                             # unsimplified form of the solution whereas only one of
                             # the simplified forms appears to be real.
                             flags['simplify'] = flags.get('simplify', False)
-<<<<<<< HEAD
 
                         # TODO: Just pass composite=True to roots()
                         # Now we should solve polynomial equations.
@@ -2642,27 +2454,6 @@
                             result = soln
 
     # fallback if above fails
-    # if result is False:
-        #start_subroutine("Dont Know")
-        # allow tsolve to be used on next pass if needed
-        #flags.pop('tsolve', None)
-        #try:
-        #    result = _tsolve(f_num, symbol, **flags)
-        #    add_exp(result)
-        #except PolynomialError:
-        #    result = None
-        #if result is None:
-        #    result = False
-        #cancel_subroutine()
-
-    if result is False:
-        add_comment("This equation cannot be solved")
-        return None
-        #raise NotImplementedError(msg + "\nNo algorithms are implemented to solve equation %s" % f)
-=======
-                        result = soln
-
-    # fallback if above fails
     # -----------------------
     if result is False:
         # try unrad
@@ -2690,20 +2481,24 @@
             else:
                 pass  # for coverage
 
-    # try _tsolve
+    # fallback if above fails
+    # if result is False:
+        #start_subroutine("Dont Know")
+        # allow tsolve to be used on next pass if needed
+        #flags.pop('tsolve', None)
+        #try:
+        #    result = _tsolve(f_num, symbol, **flags)
+        #    add_exp(result)
+        #except PolynomialError:
+        #    result = None
+        #if result is None:
+        #    result = False
+        #cancel_subroutine()
+
     if result is False:
-        flags.pop('tsolve', None)  # allow tsolve to be used on next pass
-        try:
-            soln = _tsolve(f_num, symbol, **flags)
-            if soln is not None:
-                result = soln
-        except PolynomialError:
-            pass
-    # ----------- end of fallback ----------------------------
-
-    if result is False:
-        raise NotImplementedError('\n'.join([msg, not_impl_msg % f]))
->>>>>>> 0e9e62c2
+        add_comment("This equation cannot be solved")
+        return None
+        #raise NotImplementedError(msg + "\nNo algorithms are implemented to solve equation %s" % f)
 
     #if flags.get('simplify', True):
     #    result = list(map(simplify, result))
@@ -2711,16 +2506,10 @@
         # False so the simplification doesn't happen again in checksol()
     #    flags['simplify'] = False
 
+    checked_result = result
     if checkdens:
         # reject any result that makes any denom. affirmatively 0;
         # if in doubt, keep it
-<<<<<<< HEAD
-        checked_result = [s for s in result if isinstance(s, RootOf) or
-                  all(not checksol(den, {symbol: s}, **flags)
-                    for den in dens)]
-        # keep only results if the check is not False
-        checked_result = [r for r in checked_result if isinstance(r, RootOf) or
-=======
         dens = _simple_dens(f, symbols)
         result = [s for s in result if
                   all(not checksol(d, {symbol: s}, **flags)
@@ -2728,13 +2517,12 @@
     if check:
         # keep only results if the check is not False
         result = [r for r in result if
->>>>>>> 0e9e62c2
                   checksol(f_num, {symbol: r}, **flags) is not False]
-        for r in result:
-            if not r in checked_result:
-                add_comment("After substituting the value in the equation we get that it is not a root")
-                add_exp(r)
-        result = checked_result
+    for r in result:
+        if not r in checked_result:
+            add_comment("After substituting the value in the equation we get that it is not a root")
+            add_exp(r)
+    result = checked_result
     result = merge_trig_solutions(result)
     if len(result) == 0:
         add_comment("Therefore there is no solution")
@@ -2743,14 +2531,11 @@
 
 
 def _solve_system(exprs, symbols, **flags):
-<<<<<<< HEAD
     add_comment('Solve the system of equations')
     for i in exprs:
         add_eq(i.as_expr(), 0)
 
     check = flags.get('check', True)
-=======
->>>>>>> 0e9e62c2
     if not exprs:
         return []
 
@@ -2798,16 +2583,7 @@
             if flags.pop('particular', False):
                 result = minsolve_linear_system(matrix, *symbols, **flags)
             else:
-<<<<<<< HEAD
-                result = manual_solve_linear_system(matrix, *symbols, **flags)
-            if result:
-                # it doesn't need to be checked but we need to see
-                # that it didn't set any denominators to 0
-                if any(checksol(d, result, **flags) for d in dens):
-                    result = None
-=======
                 result = solve_linear_system(matrix, *symbols, **flags)
->>>>>>> 0e9e62c2
             if failed:
                 if result:
                     solved_syms = list(result.keys())
@@ -3230,8 +3006,6 @@
     {}
 
     """
-<<<<<<< HEAD
-=======
     do_simplify = flags.get('simplify', True)
 
     if system.rows == system.cols - 1 == len(symbols):
@@ -3247,7 +3021,6 @@
                 return rv
         except ValueError:
             pass
->>>>>>> 0e9e62c2
 
     matrix = system[:, :]
     
@@ -3343,11 +3116,6 @@
     # if there weren't any problems, augmented matrix is now
     # in row-echelon form so we can check how many solutions
     # there are and extract them using back substitution
-<<<<<<< HEAD
-    
-    do_simplify = flags.get('simplify', True)
-=======
->>>>>>> 0e9e62c2
 
     if len(syms) == matrix.rows:
         # this system is Cramer equivalent so there is
@@ -3602,16 +3370,6 @@
     return solutions
 
 
-<<<<<<< HEAD
-def tsolve(eq, sym):
-    SymPyDeprecationWarning(
-        feature="tsolve()",
-        useinstead="solve()",
-        issue=3385,
-        deprecated_since_version="0.7.2",
-    ).warn()
-    return _tsolve(eq, sym)
-=======
 def det_perm(M):
     """Return the det(``M``) by using permutations to select factors.
     For size larger than 8 the number of permutations becomes prohibitively
@@ -3705,7 +3463,6 @@
             ret[j, i] = s*di/d
             s = -s
     return ret
->>>>>>> 0e9e62c2
 
 
 # these are functions that have multiple inverse values per period
@@ -4132,15 +3889,6 @@
                         # a = -b
                         lhs = powsimp(powdenest(ad/bd))
                         rhs = -bi/ai
-<<<<<<< HEAD
-=======
-            if ai*bi is S.NegativeOne:
-                if all(
-                        isinstance(i, Function) for i in (ad, bd)) and \
-                        ad.func == bd.func and len(ad.args) == len(bd.args):
-                    if len(ad.args) == 1:
-                        lhs = ad.args[0] - bd.args[0]
->>>>>>> 0e9e62c2
                     else:
                         rat = ad/bd
                         _lhs = powsimp(ad/bd)
@@ -4405,28 +4153,14 @@
     # make it canonical quickly
     rterms = list(reversed(list(ordered(rterms))))
 
-<<<<<<< HEAD
-    # continue handling
-    ok = True
-    if len(rterms) == 1:
-        add_comment("Rewrite the equation as")
-        add_eq(rterms[0], -args)
-        add_comment("Raise both sides of the equation to the {} power", th(lcm))
-        add_eq(Pow(rterms[0], lcm, evaluate=False), Pow(-args, lcm, evaluate=False))
-        eq = rterms[0]**lcm - (-args)**lcm
-
-    elif len(rterms) == 2 and not args:
-        add_comment("Rewrite the equation as")
-        add_eq(rterms[0], rterms[1])
-        add_comment("Raise both sides of the equation to the {} power", th(lcm))
-        add_eq(Pow(rterms[0], lcm, evaluate=False), Pow(rterms[1], lcm, evaluate=False))
-        eq = rterms[0]**lcm - rterms[1]**lcm
-=======
     ok = False  # we don't have a solution yet
     depth = sqrt_depth(eq)
->>>>>>> 0e9e62c2
 
     if len(rterms) == 1 and not (rterms[0].is_Add and lcm > 2):
+        add_comment("Rewrite the equation as")
+        add_eq(rterms[0], -others)
+        add_comment("Raise both sides of the equation to the {} power", th(lcm))
+        add_eq(Pow(rterms[0], lcm, evaluate=False), Pow(-others, lcm, evaluate=False))
         eq = rterms[0]**lcm - ((-others)**lcm)
         ok = True
     else:
@@ -4447,6 +4181,8 @@
                 inv = _solve(covsym**lcm - b, x, **uflags)
                 if not inv:
                     raise NotImplementedError
+                add_comment("We have")
+                add_eq(poly.subs(b, Pow(p, lcm, evaluate=False)).as_expr(), 0)
                 eq = poly.as_expr().subs(b, covsym**lcm).subs(x, inv[0])
                 _cov(covsym, covsym**lcm - b)
                 return _canonical(eq, cov)
@@ -4456,61 +4192,12 @@
             # no longer consider integer powers as generators
             gens = [g for g in gens if _Q(g) != 1]
 
-<<<<<<< HEAD
-        if len(rterms) == 4:
-            # (r0+r1)**2 - (r2+r3)**2
-            r0, r1, r2, r3 = rterms
-            add_comment("Rewrite the equation as")
-            add_eq(r0 + r1, r2 + r3)
-            add_comment("Raise both sides of the equation to the {} power", th(2))
-            add_eq(Pow(r0 + r1, 2, evaluate=False), Pow(r2 + r3, 2, evaluate=False))
-            eq = _norm2(r0, r1) - _norm2(r2, r3)
-        elif len(rterms) == 3:
-            # (r1+r2)**2 - (r0+args)**2
-            r0, r1, r2 = rterms
-            add_comment("Rewrite the equation as")
-            add_eq(r0 + r1, r2 + args)
-            add_comment("Raise both sides of the equation to the {} power", th(2))
-            add_eq(Pow(r0 + r1, 2, evaluate=False), Pow(r2 + args, 2, evaluate=False))
-            eq = _norm2(r1, r2) - _norm2(r0, args)
-        elif len(rterms) == 2:
-            # r0**2 - (r1+args)**2
-            r0, r1 = rterms
-            add_comment("Rewrite the equation as")
-            add_eq(r0, r1 + args)
-            add_comment("Raise both sides of the equation to the {} power", th(2))
-            add_eq(Pow(r0, 2, evaluate=False), Pow(r1 + args, 2, evaluate=False))
-            eq = r0**2 - _norm2(r1, args)
-
-    elif len(bases) == 1:  # change of variables may work
-        ok = False
-        covwas = len(cov)
-        b = bases.pop()
-        for p, bexpr in cov:
-            pow = (b - bexpr)
-            if pow.is_Pow:
-                pb, pe = pow.as_base_exp()
-                if pe == lcm and pb == p:
-                    p = pb
-                    break
-        else:
-            p = Dummy('p', positive=True)
-            cov.append((p, b - p**lcm))
-            add_comment("Introduce a new variable {}", str(p))
-            add_eq(b, p**lcm)
-        add_comment("We have")
-        add_eq(poly.subs(b, Pow(p, lcm, evaluate=False)).as_expr(), 0)
-        eq = poly.subs(b, p**lcm).as_expr()
-        if not eq.free_symbols.intersection(syms):
-            ok = True
-        else:
-            if len(cov) > covwas:
-                cov = cov[:-1]
-    else:
-        ok = False
-=======
         if len(rterms) == 2:
             if not others:
+                add_comment("Rewrite the equation as")
+                add_eq(rterms[0], rterms[1])
+                add_comment("Raise both sides of the equation to the {} power", th(lcm))
+                add_eq(Pow(rterms[0], lcm, evaluate=False), Pow(rterms[1], lcm, evaluate=False))
                 eq = rterms[0]**lcm - (-rterms[1])**lcm
                 ok = True
             elif not log(lcm, 2).is_Integer:
@@ -4617,19 +4304,30 @@
                 if len(rterms) == 4:
                     # (r0+r1)**2 - (r2+r3)**2
                     r0, r1, r2, r3 = rterms
+                    add_comment("Rewrite the equation as")
+                    add_eq(r0 + r1, r2 + r3)
+                    add_comment("Raise both sides of the equation to the {} power", th(2))
+                    add_eq(Pow(r0 + r1, 2, evaluate=False), Pow(r2 + r3, 2, evaluate=False))
                     eq = _norm2(r0, r1) - _norm2(r2, r3)
                     ok = True
                 elif len(rterms) == 3:
                     # (r1+r2)**2 - (r0+others)**2
                     r0, r1, r2 = rterms
+                    add_comment("Rewrite the equation as")
+                    add_eq(r0 + r1, r2 + args)
+                    add_comment("Raise both sides of the equation to the {} power", th(2))
+                    add_eq(Pow(r0 + r1, 2, evaluate=False), Pow(r2 + args, 2, evaluate=False))
                     eq = _norm2(r1, r2) - _norm2(r0, others)
                     ok = True
                 elif len(rterms) == 2:
                     # r0**2 - (r1+others)**2
                     r0, r1 = rterms
+                    add_comment("Rewrite the equation as")
+                    add_eq(r0, r1 + args)
+                    add_comment("Raise both sides of the equation to the {} power", th(2))
+                    add_eq(Pow(r0, 2, evaluate=False), Pow(r1 + args, 2, evaluate=False))
                     eq = r0**2 - _norm2(r1, others)
                     ok = True
->>>>>>> 0e9e62c2
 
     new_depth = sqrt_depth(eq) if ok else depth
     rpt += 1  # XXX how many repeats with others unchanging is enough?
