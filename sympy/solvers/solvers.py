--- conflicted
+++ resolved
@@ -1671,8 +1671,6 @@
     else:
         return to_log_fixed_base(f, ls[0], False)
 
-#>>>IGOR
-igor_flag = type(0)
 def _solve(f, *symbols, **flags):
     """Return a checked solution for f in terms of one or more of the
     symbols. A list should be returned except for the case when a linear
@@ -1687,9 +1685,6 @@
 
     add_comment('Solve the equation')
     add_eq(f, 0)
-#>>>IGOR
-    global igor_flag
-
 
     if len(symbols) != 1:
         soln = None
@@ -2036,7 +2031,6 @@
         else:
             gens = []
 
-<<<<<<< HEAD
         def is_sin_cos(gens):
             for g in gens:
                 if not g.func in [sin, cos]:
@@ -2059,32 +2053,6 @@
             result_p = _solve(f_num_p, symbol, **flags)
             result = []
             if result_p is not None:
-=======
-            def is_sin_cos(gens):
-                for g in gens:
-                    if not g.func in [sin, cos]:
-                        return False
-
-                    else:
-                        return True
-                return True
-
-            # Rewrite equations containg abs(f(x)) to two eqs
-            abss = [a for a in f_num.atoms(Abs) if a.has(*symbols)]
-            if len(abss) > 0:
-                f_num_p = f.xreplace({abss[0]: abss[0].args[0]})
-                add_comment('Solve the following two equations')
-                add_eq(f_num_p, 0)
-                add_comment('assuming that')
-                add_exp(abss[0].args[0] > 0)
-                add_comment('and')
-                f_num_m = f.xreplace({abss[0]: -abss[0].args[0]})
-                add_eq(f_num_m, 0)
-                add_comment('assuming that')
-                add_exp(abss[0].args[0] < 0)
-                result_p = _solve(f_num_p, symbol, **flags)
-                result = []
->>>>>>> ee048a16
                 for r in result_p:
                     v = abss[0].args[0].subs(symbol, r)
                     if v.is_real and v >= 0:
@@ -2124,103 +2092,6 @@
                     poly = Poly(TR6(poly))
                     gens = tr6_gens
                     add_eq(poly.as_expr(), 0)
-<<<<<<< HEAD
-=======
-                    gens = tr5_gens
-                else:
-                    tr6_gens = [g for g in Poly(TR6(poly)).gens if g.has(symbol)]
-                    if len(tr6_gens) == 1:
-                        add_comment('Rewrite equation')
-                        poly = Poly(TR6(poly))
-                        gens = tr6_gens
-                        add_eq(poly.as_expr(), 0)
-
-            try:
-                if isAcosFpBsinGpC(f_num, symbol):
-                    return solveAcosFpBsinGpC(f_num, symbol)
-                if isAcosFpBcosG(f_num, symbol):
-                    return solveAcosFpBcosG(f_num, symbol)
-                if isAsinFpBsinG(f_num, symbol):
-                    return solveAsinFpBsinG(f_num, symbol)
-                if isASinX_p_BSin2X_p_ASin3X(f_num, symbol):
-                    return solveASinX_p_BSin2X_p_ASin3X(f_num, symbol)
-
-
-
-
-            except DontKnowHowToSolve:
-                pass
-
-            if len(gens) > 1:
-                # If there is more than one generator, it could be that the
-                # generators have the same base but different powers, e.g.
-                #   >>> Poly(exp(x)+1/exp(x))
-                #   Poly(exp(-x) + exp(x), exp(-x), exp(x), domain='ZZ')
-                #   >>> Poly(sqrt(x)+sqrt(sqrt(x)))
-                #   Poly(sqrt(x) + x**(1/4), sqrt(x), x**(1/4), domain='ZZ')
-                # If the exponents are Rational then a change of variables
-                # will make this a polynomial equation in a single base.
-
-                def _as_base_q(x):
-                    """Return (b**e, q) for x = b**(p*e/q) where p/q is the leading
-                    Rational of the exponent of x, e.g. exp(-2*x/3) -> (exp(x), 3)
-                    """
-                    b, e = x.as_base_exp()
-                    if e.is_Rational:
-                        return b, e.q
-                    if not e.is_Mul:
-                        return x, 1
-                    c, ee = e.as_coeff_Mul()
-                    if c.is_Rational and c is not S.One:  # c could be a Float
-                        return b**ee, c.q
-                    return x, 1
-
-                bases, qs = list(zip(*[_as_base_q(g) for g in gens]))
-                bases = set(bases)
-                if len(bases) > 1:
-                    funcs = set(b for b in bases if b.is_Function)
-                    trig = set()
-                    try:
-                        trig = set([_ for _ in funcs if isinstance(_, C.TrigonometricFunction)])
-                    except:
-                        pass
-                    other = funcs - trig
-                    if not other and len(funcs.intersection(trig)) > 1:
-                        newf = TR1(f_num).rewrite(tan)
-                        if newf != f_num:
-                            add_comment("Using the tangent half-angle substitution we get")
-                            add_eq(newf, 0)
-                            return _solve(newf, symbol, **flags)
-
-                    # just a simple case - see if replacement of single function
-                    # clears all symbol-dependent functions, e.g.
-                    # log(x) - log(log(x) - 1) - 3 can be solved even though it has
-                    # two generators.
-
-                    if funcs:
-                        funcs = list(ordered(funcs))  # put shallowest function first
-                        f1 = funcs[0]
-                        t = Dummy()
-                        # perform the substitution
-                        ftry = f_num.subs(f1, t)
-
-                        # if no Functions left, we can proceed with usual solve
-                        if not ftry.has(symbol):
-                            cv_sols = _solve(ftry, t, **flags)
-                            cv_inv = _solve(t - f1, symbol, **flags)[0]
-                            sols = list()
-                            for sol in cv_sols:
-                                sols.append(cv_inv.subs(t, sol))
-                            return list(ordered(sols))
-
-                    if len(get_log_bases(f_num, symbol)) > 0:
-                        flc = logcombine(f_num, True)
-                        if flc != f_num:
-                            add_comment("Rewrite the equation")
-                            add_eq(flc, 0)
-                            igor_flag=type(flc)
-                            return _solve(flc, symbol, **flags)
->>>>>>> ee048a16
 
         try:
             if isAcosFpBsinGpC(f_num, symbol):
@@ -2570,15 +2441,11 @@
                                         #r[2]=exp((2*log(3)))
                                         result += [(simplify(r[2]) - b) / a]
                                     else:
-<<<<<<< HEAD
                                         #flags['tsolve'] = False
                                         # ^ this can lead to infinite recursion
                                         res1 = _solve(r[1] - simplify(r[2]), symbol, **flags)
                                         if res1 is not None:
                                             result += res1
-=======
-                                        flags['tsolve'] = False
->>>>>>> ee048a16
 
                                         result += _solve(r[1] - simplify(r[2]), symbol, **flags)
 
@@ -2650,19 +2517,7 @@
         #    result = False
         #cancel_subroutine()
 
-<<<<<<< HEAD
     if result is False or result is None:
-=======
-    if result is False:
-        #print("IGOR**************************************")
-        #print (type(f))
-        #print (igor_flag)
-        #print("**************************************")
-#>>>IGOR
-        if igor_flag == log:
-          f =f+1
-          return _solve(f, symbol, **flags)
->>>>>>> ee048a16
         add_comment("This equation cannot be solved")
         return None
         #raise NotImplementedError(msg + "\nNo algorithms are implemented to solve equation %s" % f)
@@ -2694,22 +2549,12 @@
     if len(result) == 0:
         add_comment("Therefore there is no solution")
 
-#IGOR
-    print("Igor logarithm analiz")
-
-    #x=result[0]
-    #vv=add_eq(m[C],x)
-    #print (vv)
-
-
-
 
     if f.count('log')>0:
         if m[C].has('-x') or m[B].has('-x'):
             for igor in result:
                 if igor<0:
                     result.remove(igor);
-
 
                         #if f.count('log')>0:
 
@@ -4528,15 +4373,9 @@
     flags.update(dict(cov=cov, n=len(rterms), rpt=rpt))
     neq = unrad(eq, *syms, **flags)
     if neq:
-<<<<<<< HEAD
         eq, cov = neq
     eq, cov = _canonical(eq, cov)
     return eq, cov
-=======
-        eq = neq[0]
-
-    return (_canonical(eq), cov, list(dens))
->>>>>>> ee048a16
 
 from sympy.solvers.bivariate import (
     bivariate_type, _solve_lambert, _filtered_gens)